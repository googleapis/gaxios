# gaxios

[![npm version](https://img.shields.io/npm/v/gaxios.svg)](https://www.npmjs.org/package/gaxios)
[![codecov](https://codecov.io/gh/googleapis/gaxios/branch/master/graph/badge.svg)](https://codecov.io/gh/googleapis/gaxios)
[![Code Style: Google](https://img.shields.io/badge/code%20style-google-blueviolet.svg)](https://github.com/google/gts)

> An HTTP request client that provides an `axios` like interface over top of `node-fetch`.

## Install

```sh
$ npm install gaxios
```

## Example

```js
const {request} = require('gaxios');
const res = await request('https://www.googleapis.com/discovery/v1/apis/');
```

## Setting Defaults

Gaxios supports setting default properties both on the default instance, and on additional instances. This is often useful when making many requests to the same domain with the same base settings. For example:

```js
const gaxios = require('gaxios');
gaxios.instance.defaults = {
  baseURL: 'https://example.com'
  headers: new Headers({
    Authorization: 'SOME_TOKEN'
  })
}
gaxios.request({url: '/data'}).then(...);
```

Note that setting default values will take precedence
over other authentication methods, i.e., application default credentials.

## Request Options

```ts
interface GaxiosOptions = {
  // The url to which the request should be sent.  Required.
  url: string,

  // The HTTP method to use for the request.  Defaults to `GET`.
  method: 'GET',

  // The base Url to use for the request. Prepended to the `url` property above.
  baseURL: 'https://example.com';

  // The HTTP methods to be sent with the request.
<<<<<<< HEAD
  headers: new Headers(),
=======
  headers: { 'some': 'header' } || new Headers(),
>>>>>>> 5c8fa769

  // The data to send in the body of the request. Objects will be serialized as JSON
  // except for:
  // - `ArrayBuffer`
  // - `Blob`
  // - `Buffer` (Node.js)
  // - `DataView`
  // - `File`
  // - `FormData`
  // - `ReadableStream`
  // - `stream.Readable` (Node.js)
  // - strings
  // - `TypedArray` (e.g. `Uint8Array`, `BigInt64Array`)
  // - `URLSearchParams`
  // - all other objects where:
<<<<<<< HEAD
  //   - headers['Content-Type'] === 'application/x-www-form-urlencoded' (serialized as `URLSearchParams`)
  //
  // In all other cases, if you would like to prevent `application/json` as the
  // default `Content-Type` header you must provide a string or readable stream
  // rather than an object, e.g.:
  // - data: JSON.stringify({some: 'data'})
  // - data: fs.readFile('./some-data.jpeg')
=======
  //   - headers.get('Content-Type') === 'application/x-www-form-urlencoded' (as they will be serialized as `URLSearchParams`)
  //
  // Here are a few examples that would prevent setting `Content-Type: application/json` by default:
  // - data: JSON.stringify({some: 'data'}) // a `string`
  // - data: fs.readFile('./some-data.jpeg') // a `stream.Readable`
>>>>>>> 5c8fa769
  data: {
    some: 'data'
  },

  // The max size of the http response content in bytes allowed.
  // Defaults to `0`, which is the same as unset.
  maxContentLength: 2000,

  // The query parameters that will be encoded using `URLSearchParams` and
  // appended to the url
  params: {
    querystring: 'parameters'
  },

  // The timeout for the HTTP request in milliseconds. Defaults to 0.
  timeout: 1000,

  // Optional method to override making the actual HTTP request. Useful
  // for writing tests and instrumentation
  adapter?: async (options, defaultAdapter) => {
    const res = await defaultAdapter(options);
    res.data = {
      ...res.data,
      extraProperty: 'your extra property',
    };
    return res;
  };

  // The expected return type of the request.  Options are:
  // json | stream | blob | arraybuffer | text | unknown
  // Defaults to `unknown`.
  // If the `fetchImplementation` is native `fetch`, the
  // stream is a `ReadableStream`, otherwise `readable.Stream`
  responseType: 'unknown',

  // The node.js http agent to use for the request.
  agent: someHttpsAgent,

  // Custom function to determine if the response is valid based on the
  // status code.  Defaults to (>= 200 && < 300)
  validateStatus: (status: number) => true,

  /**
   * Implementation of `fetch` to use when making the API call. Will use `fetch` by default.
   */
  fetchImplementation?: typeof fetch;

  // Configuration for retrying of requests.
  retryConfig: {
    // The number of times to retry the request.  Defaults to 3.
    retry?: number;

    // The number of retries already attempted.
    currentRetryAttempt?: number;

    // The HTTP Methods that will be automatically retried.
    // Defaults to ['GET','PUT','HEAD','OPTIONS','DELETE']
    httpMethodsToRetry?: string[];

    // The HTTP response status codes that will automatically be retried.
    // Defaults to: [[100, 199], [408, 408], [429, 429], [500, 599]]
    statusCodesToRetry?: number[][];

    // Function to invoke when a retry attempt is made.
    onRetryAttempt?: (err: GaxiosError) => Promise<void> | void;

    // Function to invoke which determines if you should retry
    shouldRetry?: (err: GaxiosError) => Promise<boolean> | boolean;

    // When there is no response, the number of retries to attempt. Defaults to 2.
    noResponseRetries?: number;

    // The amount of time to initially delay the retry, in ms.  Defaults to 100ms.
    retryDelay?: number;
  },

  // Enables default configuration for retries.
  retry: boolean,

  // Enables aborting via AbortController
  signal?: AbortSignal

  /**
   * A collection of parts to send as a `Content-Type: multipart/related` request.
   */
  multipart?: GaxiosMultipartOptions;

  /**
   * An optional proxy to use for requests.
   * Available via `process.env.HTTP_PROXY` and `process.env.HTTPS_PROXY` as well - with a preference for the this config option when multiple are available.
   * The `agent` option overrides this.
   *
   * @see {@link GaxiosOptions.noProxy}
   * @see {@link GaxiosOptions.agent}
   */
  proxy?: string | URL;
  /**
   * A list for excluding traffic for proxies.
   * Available via `process.env.NO_PROXY` as well as a common-separated list of strings - merged with any local `noProxy` rules.
   *
   * - When provided a string, it is matched by
   *   - Wildcard `*.` and `.` matching are available. (e.g. `.example.com` or `*.example.com`)
   * - When provided a URL, it is matched by the `.origin` property.
   *   - For example, requesting `https://example.com` with the following `noProxy`s would result in a no proxy use:
   *     - new URL('https://example.com')
   *     - new URL('https://example.com:443')
   *   - The following would be used with a proxy:
   *     - new URL('http://example.com:80')
   *     - new URL('https://example.com:8443')
   * - When provided a regular expression it is used to match the stringified URL
   *
   * @see {@link GaxiosOptions.proxy}
   */
  noProxy?: (string | URL | RegExp)[];

  /**
   * An experimental, customizable error redactor.
   *
   * Set `false` to disable.
   *
   * @remarks
   *
   * This does not replace the requirement for an active Data Loss Prevention (DLP) provider. For DLP suggestions, see:
   * - https://cloud.google.com/sensitive-data-protection/docs/redacting-sensitive-data#dlp_deidentify_replace_infotype-nodejs
   * - https://cloud.google.com/sensitive-data-protection/docs/infotypes-reference#credentials_and_secrets
   *
   * @experimental
   */
  errorRedactor?: typeof defaultErrorRedactor | false;
}
```

## License

[Apache-2.0](https://github.com/googleapis/gaxios/blob/master/LICENSE)<|MERGE_RESOLUTION|>--- conflicted
+++ resolved
@@ -51,11 +51,7 @@
   baseURL: 'https://example.com';
 
   // The HTTP methods to be sent with the request.
-<<<<<<< HEAD
   headers: new Headers(),
-=======
-  headers: { 'some': 'header' } || new Headers(),
->>>>>>> 5c8fa769
 
   // The data to send in the body of the request. Objects will be serialized as JSON
   // except for:
@@ -71,21 +67,11 @@
   // - `TypedArray` (e.g. `Uint8Array`, `BigInt64Array`)
   // - `URLSearchParams`
   // - all other objects where:
-<<<<<<< HEAD
-  //   - headers['Content-Type'] === 'application/x-www-form-urlencoded' (serialized as `URLSearchParams`)
-  //
-  // In all other cases, if you would like to prevent `application/json` as the
-  // default `Content-Type` header you must provide a string or readable stream
-  // rather than an object, e.g.:
-  // - data: JSON.stringify({some: 'data'})
-  // - data: fs.readFile('./some-data.jpeg')
-=======
   //   - headers.get('Content-Type') === 'application/x-www-form-urlencoded' (as they will be serialized as `URLSearchParams`)
   //
   // Here are a few examples that would prevent setting `Content-Type: application/json` by default:
   // - data: JSON.stringify({some: 'data'}) // a `string`
   // - data: fs.readFile('./some-data.jpeg') // a `stream.Readable`
->>>>>>> 5c8fa769
   data: {
     some: 'data'
   },
