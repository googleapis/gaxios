# gaxios

[![npm version](https://img.shields.io/npm/v/gaxios.svg)](https://www.npmjs.org/package/gaxios)
[![codecov](https://codecov.io/gh/googleapis/gaxios/branch/master/graph/badge.svg)](https://codecov.io/gh/googleapis/gaxios)
[![Code Style: Google](https://img.shields.io/badge/code%20style-google-blueviolet.svg)](https://github.com/google/gts)

> An HTTP request client that provides an `axios` like interface over top of `fetch`.

## Install

```sh
$ npm install gaxios
```

## Example

```js
const {request} = require('gaxios');
const res = await request({
  url: 'https://www.googleapis.com/discovery/v1/apis/',
});
```

## Setting Defaults

Gaxios supports setting default properties both on the default instance, and on additional instances. This is often useful when making many requests to the same domain with the same base settings. For example:

```js
const gaxios = require('gaxios');
gaxios.instance.defaults = {
  baseURL: 'https://example.com'
  headers: {
    Authorization: 'SOME_TOKEN'
  }
}
gaxios.request({url: '/data'}).then(...);
```

Note that setting default values will take precedence
over other authentication methods, i.e., application default credentials.

## Request Options

```ts
interface GaxiosOptions = {
  // The url to which the request should be sent.  Required.
  url: string,

  // The HTTP method to use for the request.  Defaults to `GET`.
  method: 'GET',

  // The base Url to use for the request. Prepended to the `url` property above.
  baseURL: 'https://example.com';

  // The HTTP methods to be sent with the request.
  headers: { 'some': 'header' } || new Headers(),

  // The data to send in the body of the request. Objects will be serialized as JSON
  // except for:
  // - `ArrayBuffer`
  // - `Blob`
  // - `Buffer` (Node.js)
  // - `DataView`
  // - `File`
  // - `FormData`
  // - `ReadableStream`
  // - `stream.Readable` (Node.js)
  // - strings
  // - `TypedArray` (e.g. `Uint8Array`, `BigInt64Array`)
  // - `URLSearchParams`
  // - all other objects where:
  //   - headers['Content-Type'] === 'application/x-www-form-urlencoded' (serialized as `URLSearchParams`)
  //
  // In all other cases, if you would like to prevent `application/json` as the
  // default `Content-Type` header you must provide a string or readable stream
  // rather than an object, e.g.:
  // - data: JSON.stringify({some: 'data'})
  // - data: fs.readFile('./some-data.jpeg')
  data: {
    some: 'data'
  },

  // The max size of the http response content in bytes allowed.
  // Defaults to `0`, which is the same as unset.
  maxContentLength: 2000,

<<<<<<< HEAD
  // The querystring parameters that will be encoded using `qs` and
=======
  // The query parameters that will be encoded using `URLSearchParams` and
>>>>>>> 93bf4a81
  // appended to the url
  params: {
    querystring: 'parameters'
  },

  // The timeout for the HTTP request in milliseconds. Defaults to 0.
  timeout: 1000,

  // Optional method to override making the actual HTTP request. Useful
  // for writing tests and instrumentation
  adapter?: async (options, defaultAdapter) => {
    const res = await defaultAdapter(options);
    res.data = {
      ...res.data,
      extraProperty: 'your extra property',
    };
    return res;
  };

  // The expected return type of the request.  Options are:
  // json | stream | blob | arraybuffer | text | unknown
  // Defaults to `unknown`.
  // If the `fetchImplementation` is native `fetch`, the
  // stream is a `ReadableStream`, otherwise `readable.Stream`
  responseType: 'unknown',

  // The node.js http agent to use for the request.
  agent: someHttpsAgent,

  // Custom function to determine if the response is valid based on the
  // status code.  Defaults to (>= 200 && < 300)
  validateStatus: (status: number) => true,

  /**
   * Implementation of `fetch` to use when making the API call. Will use `fetch` by default.
   */
  fetchImplementation?: typeof fetch;

  // Configuration for retrying of requests.
  retryConfig: {
    // The number of times to retry the request.  Defaults to 3.
    retry?: number;

    // The number of retries already attempted.
    currentRetryAttempt?: number;

    // The HTTP Methods that will be automatically retried.
    // Defaults to ['GET','PUT','HEAD','OPTIONS','DELETE']
    httpMethodsToRetry?: string[];

    // The HTTP response status codes that will automatically be retried.
    // Defaults to: [[100, 199], [408, 408], [429, 429], [500, 599]]
    statusCodesToRetry?: number[][];

    // Function to invoke when a retry attempt is made.
    onRetryAttempt?: (err: GaxiosError) => Promise<void> | void;

    // Function to invoke which determines if you should retry
    shouldRetry?: (err: GaxiosError) => Promise<boolean> | boolean;

    // When there is no response, the number of retries to attempt. Defaults to 2.
    noResponseRetries?: number;

    // The amount of time to initially delay the retry, in ms.  Defaults to 100ms.
    retryDelay?: number;
  },

  // Enables default configuration for retries.
  retry: boolean,

  // Enables aborting via AbortController
  signal?: AbortSignal

  /**
   * A collection of parts to send as a `Content-Type: multipart/related` request.
   */
  multipart?: GaxiosMultipartOptions;

  /**
   * An optional proxy to use for requests.
   * Available via `process.env.HTTP_PROXY` and `process.env.HTTPS_PROXY` as well - with a preference for the this config option when multiple are available.
   * The `agent` option overrides this.
   *
   * @see {@link GaxiosOptions.noProxy}
   * @see {@link GaxiosOptions.agent}
   */
  proxy?: string | URL;
  /**
   * A list for excluding traffic for proxies.
   * Available via `process.env.NO_PROXY` as well as a common-separated list of strings - merged with any local `noProxy` rules.
   *
   * - When provided a string, it is matched by
   *   - Wildcard `*.` and `.` matching are available. (e.g. `.example.com` or `*.example.com`)
   * - When provided a URL, it is matched by the `.origin` property.
   *   - For example, requesting `https://example.com` with the following `noProxy`s would result in a no proxy use:
   *     - new URL('https://example.com')
   *     - new URL('https://example.com:443')
   *   - The following would be used with a proxy:
   *     - new URL('http://example.com:80')
   *     - new URL('https://example.com:8443')
   * - When provided a regular expression it is used to match the stringified URL
   *
   * @see {@link GaxiosOptions.proxy}
   */
  noProxy?: (string | URL | RegExp)[];

  /**
   * An experimental, customizable error redactor.
   *
   * Set `false` to disable.
   *
   * @remarks
   *
   * This does not replace the requirement for an active Data Loss Prevention (DLP) provider. For DLP suggestions, see:
   * - https://cloud.google.com/sensitive-data-protection/docs/redacting-sensitive-data#dlp_deidentify_replace_infotype-nodejs
   * - https://cloud.google.com/sensitive-data-protection/docs/infotypes-reference#credentials_and_secrets
   *
   * @experimental
   */
  errorRedactor?: typeof defaultErrorRedactor | false;
}
```

## License

[Apache-2.0](https://github.com/googleapis/gaxios/blob/master/LICENSE)<|MERGE_RESOLUTION|>--- conflicted
+++ resolved
@@ -84,11 +84,7 @@
   // Defaults to `0`, which is the same as unset.
   maxContentLength: 2000,
 
-<<<<<<< HEAD
-  // The querystring parameters that will be encoded using `qs` and
-=======
   // The query parameters that will be encoded using `URLSearchParams` and
->>>>>>> 93bf4a81
   // appended to the url
   params: {
     querystring: 'parameters'
