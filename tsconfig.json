{
  "extends": "./node_modules/gts/tsconfig-google.json",
  "compilerOptions": {
<<<<<<< HEAD
    "lib": ["es2020", "dom"],
=======
    "lib": ["es2023", "dom"],
>>>>>>> 287d522c
    "rootDir": ".",
    "outDir": "build",
    "esModuleInterop": true,
    "module": "Node16",
<<<<<<< HEAD
    "moduleResolution": "Node16",
=======
    "moduleResolution": "Node16"
>>>>>>> 287d522c
  },
  "include": ["src/*.ts", "test/*.ts", "browser-test/*.ts", "system-test/*.ts"]
}<|MERGE_RESOLUTION|>--- conflicted
+++ resolved
@@ -1,20 +1,12 @@
 {
   "extends": "./node_modules/gts/tsconfig-google.json",
   "compilerOptions": {
-<<<<<<< HEAD
-    "lib": ["es2020", "dom"],
-=======
     "lib": ["es2023", "dom"],
->>>>>>> 287d522c
     "rootDir": ".",
     "outDir": "build",
     "esModuleInterop": true,
     "module": "Node16",
-<<<<<<< HEAD
-    "moduleResolution": "Node16",
-=======
     "moduleResolution": "Node16"
->>>>>>> 287d522c
   },
   "include": ["src/*.ts", "test/*.ts", "browser-test/*.ts", "system-test/*.ts"]
 }