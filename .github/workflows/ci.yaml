--- conflicted
+++ resolved
@@ -9,11 +9,7 @@
     runs-on: ubuntu-latest
     strategy:
       matrix:
-<<<<<<< HEAD
-        node: [14, 16, 18}]
-=======
         node: [18, 20, 22]
->>>>>>> 6fa80809
     steps:
       - uses: actions/checkout@v4
       - uses: actions/setup-node@v4
