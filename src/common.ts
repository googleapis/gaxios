// Copyright 2018 Google LLC
// Licensed under the Apache License, Version 2.0 (the "License");
// you may not use this file except in compliance with the License.
// You may obtain a copy of the License at
//
//    http://www.apache.org/licenses/LICENSE-2.0
//
// Unless required by applicable law or agreed to in writing, software
// distributed under the License is distributed on an "AS IS" BASIS,
// WITHOUT WARRANTIES OR CONDITIONS OF ANY KIND, either express or implied.
// See the License for the specific language governing permissions and
// limitations under the License.

import {Agent} from 'http';
import {URL} from 'url';

import {pkg} from './util';
import extend from 'extend';
import {Readable} from 'stream';

/**
 * TypeScript does not have this type available globally - however `@types/node` includes `undici-types`, which has it:
 * - https://www.npmjs.com/package/@types/node/v/18.19.59?activeTab=dependencies
 *
 * Additionally, this is the TypeScript pattern for type sniffing and `import("undici-types")` is pretty common:
 * - https://github.com/DefinitelyTyped/DefinitelyTyped/blob/master/types/node/globals.d.ts
 */
type _BodyInit = typeof globalThis extends {BodyInit: infer T}
  ? T
  : import('undici-types').BodyInit;

/**
 * Support `instanceof` operator for `GaxiosError`s in different versions of this library.
 *
 * @see {@link GaxiosError[Symbol.hasInstance]}
 */
export const GAXIOS_ERROR_SYMBOL = Symbol.for(`${pkg.name}-gaxios-error`);

/* eslint-disable-next-line @typescript-eslint/no-explicit-any */
export class GaxiosError<T = any> extends Error {
  /**
   * An Error code.
   * See {@link https://nodejs.org/api/errors.html#errorcode error.code}
   *
   * @example
   * 'ECONNRESET'
   */
  code?: string;
  /**
   * An HTTP Status code.
   * See {@link https://developer.mozilla.org/en-US/docs/Web/API/Response/status Response: status property}
   *
   * @example
   * 500
   */
  status?: number;

  /**
   * Support `instanceof` operator for `GaxiosError` across builds/duplicated files.
   *
   * @see {@link GAXIOS_ERROR_SYMBOL}
   * @see {@link GaxiosError[Symbol.hasInstance]}
   * @see {@link https://github.com/microsoft/TypeScript/issues/13965#issuecomment-278570200}
   * @see {@link https://stackoverflow.com/questions/46618852/require-and-instanceof}
   * @see {@link https://developer.mozilla.org/en-US/docs/Web/JavaScript/Reference/Global_Objects/Function/@@hasInstance#reverting_to_default_instanceof_behavior}
   */
  [GAXIOS_ERROR_SYMBOL] = pkg.version;

  /**
   * Support `instanceof` operator for `GaxiosError` across builds/duplicated files.
   *
   * @see {@link GAXIOS_ERROR_SYMBOL}
   * @see {@link GaxiosError[GAXIOS_ERROR_SYMBOL]}
   */
  static [Symbol.hasInstance](instance: unknown) {
    if (
      instance &&
      typeof instance === 'object' &&
      GAXIOS_ERROR_SYMBOL in instance &&
      instance[GAXIOS_ERROR_SYMBOL] === pkg.version
    ) {
      return true;
    }

    // fallback to native
    return Function.prototype[Symbol.hasInstance].call(GaxiosError, instance);
  }

  constructor(
    message: string,
    public config: GaxiosOptionsPrepared,
    public response?: GaxiosResponse<T>,
    public error?: Error | NodeJS.ErrnoException,
  ) {
    super(message);

    // deep-copy config as we do not want to mutate
    // the existing config for future retries/use
    this.config = extend(true, {}, config);
    if (this.response) {
      this.response.config = extend(true, {}, this.response.config);
    }

    if (this.response) {
      try {
        this.response.data = translateData(
          this.config.responseType,
          // workaround for `node-fetch`'s `.data` deprecation...
          this.response?.bodyUsed ? this.response?.data : undefined,
        );
      } catch {
        // best effort - don't throw an error within an error
        // we could set `this.response.config.responseType = 'unknown'`, but
        // that would mutate future calls with this config object.
      }

      this.status = this.response.status;
    }

    if (error && 'code' in error && error.code) {
      this.code = error.code;
    }

    if (config.errorRedactor) {
      config.errorRedactor({
        config: this.config,
        response: this.response,
      });
    }
  }
}

type GaxiosResponseData =
  | ReturnType<JSON['parse']>
  | GaxiosOptionsPrepared['data'];

export type GaxiosPromise<T = GaxiosResponseData> = Promise<GaxiosResponse<T>>;

export interface GaxiosResponse<T = GaxiosResponseData> extends Response {
  config: GaxiosOptionsPrepared;
  data: T;
}

export interface GaxiosMultipartOptions {
  headers: Headers;
  content: string | Readable;
}

/**
 * Request options that are used to form the request.
 */
export interface GaxiosOptions extends RequestInit {
  /**
   * Optional method to override making the actual HTTP request. Useful
   * for writing tests.
   *
   * @deprecated Use {@link GaxiosOptions.fetchImplementation} instead.
   */
  adapter?: <T = GaxiosResponseData>(
    options: GaxiosOptionsPrepared,
    defaultAdapter: (options: GaxiosOptionsPrepared) => GaxiosPromise<T>,
  ) => GaxiosPromise<T>;
  url?: string | URL;
<<<<<<< HEAD
=======
  /**
   * Headers to add to the request.
   *
   * @remarks
   *
   * Using the proper Headers type has the following benefits:
   * - creates consistency throughout the libraries; no need to check properties for different casing
   *   - see {@link https://github.com/googleapis/gaxios/issues/262 #262}
   * - Alignment with {@link https://developer.mozilla.org/en-US/docs/Web/API/Request/headers `Request#headers`}
   * - Can easily append an existing header or create it ('upsert') if it does exist, like so:
   * ```ts
   * const headers = new Headers();
   *
   * // creates, if not exist, or appends to an existing header
   * headers.append('x-goog-api-client', 'abc');
   * ```
   */
  headers?: Headers;
  /**
   * @deprecated
   */
  baseUrl?: string;
>>>>>>> de28c247
  baseURL?: string | URL;
  /**
   * The data to send in the {@link RequestInit.body} of the request. Objects will be
   * serialized as JSON, except for:
   * - `ArrayBuffer`
   * - `Blob`
   * - `Buffer` (Node.js)
   * - `DataView`
   * - `File`
   * - `FormData`
   * - `ReadableStream`
   * - `stream.Readable` (Node.js)
   * - strings
   * - `TypedArray` (e.g. `Uint8Array`, `BigInt64Array`)
   * - `URLSearchParams`
   * - all other objects where:
   *   - headers['Content-Type'] === 'application/x-www-form-urlencoded' (serialized as `URLSearchParams`)
   *
   * In all other cases, if you would like to prevent `application/json` as the
   * default `Content-Type` header you must provide a string or readable stream
   * rather than an object, e.g.:
   *
   * ```ts
   * {data: JSON.stringify({some: 'data'})}
   * {data: fs.readFile('./some-data.jpeg')}
   * ```
   */
  data?:
    | _BodyInit
    | ArrayBuffer
    | Blob
    | Buffer
    | DataView
    | File
    | FormData
    | ReadableStream
    | Readable
    | string
    | ArrayBufferView
    | URLSearchParams
    | {};
  /**
   * The maximum size of the http response `Content-Length` in bytes allowed.
   */
  maxContentLength?: number;
  /**
   * The maximum number of redirects to follow. Defaults to 20.
   *
   * @deprecated non-spec. Should use `20` if enabled per-spec: https://fetch.spec.whatwg.org/#http-redirect-fetch
   */
  maxRedirects?: number;
  /**
   * @deprecated non-spec. Should use `20` if enabled per-spec: https://fetch.spec.whatwg.org/#http-redirect-fetch
   */
  follow?: number;
  /**
   * A collection of parts to send as a `Content-Type: multipart/related` request.
   *
   * This is passed to {@link RequestInit.body}.
   */
  multipart?: GaxiosMultipartOptions[];
  params?: GaxiosResponseData;
  /**
   * @deprecated Use {@link URLSearchParams} instead and pass this directly to {@link GaxiosOptions.data `data`}.
   */
  paramsSerializer?: (params: {[index: string]: string | number}) => string;
  timeout?: number;
  /**
   * @deprecated ignored
   */
  onUploadProgress?: (progressEvent: GaxiosResponseData) => void;
  /**
   * If the `fetchImplementation` is native `fetch`, the
   * stream is a `ReadableStream`, otherwise `readable.Stream`
   */
  responseType?:
    | 'arraybuffer'
    | 'blob'
    | 'json'
    | 'text'
    | 'stream'
    | 'unknown';
  agent?: Agent | ((parsedUrl: URL) => Agent);
  validateStatus?: (status: number) => boolean;
  retryConfig?: RetryConfig;
  retry?: boolean;
  /**
   * Enables aborting via {@link AbortController}.
   */
  signal?: AbortSignal;
  /**
   * @deprecated non-spec. https://github.com/node-fetch/node-fetch/issues/1438
   */
  size?: number;
  /**
   * Implementation of `fetch` to use when making the API call. Will use `fetch` by default.
   *
   * @example
   *
   * let customFetchCalled = false;
   * const myFetch = (...args: Parameters<typeof fetch>) => {
   *  customFetchCalled = true;
   *  return fetch(...args);
   * };
   *
   * {fetchImplementation: myFetch};
   */
  fetchImplementation?: typeof fetch;
  // Configure client to use mTLS:
  cert?: string;
  key?: string;

  /**
   * An optional proxy to use for requests.
   * Available via `process.env.HTTP_PROXY` and `process.env.HTTPS_PROXY` as well - with a preference for the this config option when multiple are available.
   * The {@link GaxiosOptions.agent `agent`} option overrides this.
   *
   * @see {@link GaxiosOptions.noProxy}
   * @see {@link GaxiosOptions.agent}
   */
  proxy?: string | URL;
  /**
   * A list for excluding traffic for proxies.
   * Available via `process.env.NO_PROXY` as well as a common-separated list of strings - merged with any local `noProxy` rules.
   *
   * - When provided a string, it is matched by
   *   - Wildcard `*.` and `.` matching are available. (e.g. `.example.com` or `*.example.com`)
   * - When provided a URL, it is matched by the `.origin` property.
   *   - For example, requesting `https://example.com` with the following `noProxy`s would result in a no proxy use:
   *     - new URL('https://example.com')
   *     - new URL('https://example.com:443')
   *   - The following would be used with a proxy:
   *     - new URL('http://example.com:80')
   *     - new URL('https://example.com:8443')
   * - When provided a regular expression it is used to match the stringified URL
   *
   * @see {@link GaxiosOptions.proxy}
   */
  noProxy?: (string | URL | RegExp)[];

  /**
   * An experimental error redactor.
   *
   * @remarks
   *
   * This does not replace the requirement for an active Data Loss Prevention (DLP) provider. For DLP suggestions, see:
   * - https://cloud.google.com/sensitive-data-protection/docs/redacting-sensitive-data#dlp_deidentify_replace_infotype-nodejs
   * - https://cloud.google.com/sensitive-data-protection/docs/infotypes-reference#credentials_and_secrets
   *
   * @experimental
   */
  errorRedactor?: typeof defaultErrorRedactor | false;
}

export interface GaxiosOptionsPrepared extends GaxiosOptions {
  headers: Headers;
  url: URL;
}

/**
 * Gaxios retry configuration.
 */
export interface RetryConfig {
  /**
   * The number of times to retry the request.  Defaults to 3.
   */
  retry?: number;

  /**
   * The number of retries already attempted.
   */
  currentRetryAttempt?: number;

  /**
   * The amount of time to initially delay the retry, in ms.  Defaults to 100ms.
   */
  retryDelay?: number;

  /**
   * The HTTP Methods that will be automatically retried.
   * Defaults to ['GET','PUT','HEAD','OPTIONS','DELETE']
   */
  httpMethodsToRetry?: string[];

  /**
   * The HTTP response status codes that will automatically be retried.
   * Defaults to: [[100, 199], [408, 408], [429, 429], [500, 599]]
   */
  statusCodesToRetry?: number[][];

  /**
   * Function to invoke when a retry attempt is made.
   */
  onRetryAttempt?: (err: GaxiosError) => Promise<void> | void;

  /**
   * Function to invoke which determines if you should retry
   */
  shouldRetry?: (err: GaxiosError) => Promise<boolean> | boolean;

  /**
   * When there is no response, the number of retries to attempt. Defaults to 2.
   */
  noResponseRetries?: number;

  /**
   * Function to invoke which returns a promise. After the promise resolves,
   * the retry will be triggered. If provided, this will be used in-place of
   * the `retryDelay`
   */
  retryBackoff?: (err: GaxiosError, defaultBackoffMs: number) => Promise<void>;

  /**
   * Time that the initial request was made. Users should not set this directly.
   */
  timeOfFirstRequest?: number;

  /**
   * The length of time to keep retrying in ms. The last sleep period will
   * be shortened as necessary, so that the last retry runs at deadline (and not
   * considerably beyond it).  The total time starting from when the initial
   * request is sent, after which an error will be returned, regardless of the
   * retrying attempts made meanwhile. Defaults to Number.MAX_SAFE_INTEGER indicating to effectively
   * ignore totalTimeout.
   */
  totalTimeout?: number;

  /*
   *  The maximum time to delay in ms. If retryDelayMultiplier results in a
   *  delay greater than maxRetryDelay, retries should delay by maxRetryDelay
   *  seconds instead. Defaults to Number.MAX_SAFE_INTEGER indicating to effectively ignore maxRetryDelay.
   */
  maxRetryDelay?: number;

  /*
   * The multiplier by which to increase the delay time between the completion of
   *  failed requests, and the initiation of the subsequent retrying request. Defaults to 2.
   */
  retryDelayMultiplier?: number;
}

function translateData(
  responseType: string | undefined,
  data: GaxiosResponseData,
) {
  switch (responseType) {
    case 'stream':
      return data;
    case 'json':
      return JSON.parse(JSON.stringify(data));
    case 'arraybuffer':
      return JSON.parse(Buffer.from(data).toString('utf8'));
    case 'blob':
      return JSON.parse(data.text());
    default:
      return data;
  }
}

/**
 * An experimental error redactor.
 *
 * @param config Config to potentially redact properties of
 * @param response Config to potentially redact properties of
 *
 * @experimental
 */
export function defaultErrorRedactor<
  O extends GaxiosOptionsPrepared,
  R extends GaxiosResponse<GaxiosResponseData>,
>(data: {config?: O; response?: R}) {
  const REDACT =
    '<<REDACTED> - See `errorRedactor` option in `gaxios` for configuration>.';

  function redactHeaders(headers?: Headers) {
    if (!headers) return;

    headers.forEach((_, key) => {
      // any casing of `Authentication`
      // any casing of `Authorization`
      // anything containing secret, such as 'client secret'
      if (
        /^authentication$/i.test(key) ||
        /^authorization$/i.test(key) ||
        /secret/i.test(key)
      )
        headers.set(key, REDACT);
    });
  }

  function redactString<T extends O | R>(obj: T, key: keyof T) {
    if (
      typeof obj === 'object' &&
      obj !== null &&
      typeof obj[key] === 'string'
    ) {
      const text = obj[key] as string;

      if (
        /grant_type=/i.test(text) ||
        /assertion=/i.test(text) ||
        /secret/i.test(text)
      ) {
        (obj[key] as {}) = REDACT;
      }
    }
  }

  function redactObject<T extends O['data'] | R>(obj: T | null) {
    if (!obj) {
      return;
    } else if (
      obj instanceof FormData ||
      obj instanceof URLSearchParams ||
      // support `node-fetch` FormData/URLSearchParams
      ('forEach' in obj && 'set' in obj)
    ) {
      (obj as FormData | URLSearchParams).forEach((_, key) => {
        if (['grant_type', 'assertion'].includes(key) || /secret/.test(key)) {
          (obj as FormData | URLSearchParams).set(key, REDACT);
        }
      });
    } else {
      if ('grant_type' in obj) {
        obj['grant_type'] = REDACT;
      }

      if ('assertion' in obj) {
        obj['assertion'] = REDACT;
      }

      if ('client_secret' in obj) {
        obj['client_secret'] = REDACT;
      }
    }
  }

  if (data.config) {
    redactHeaders(data.config.headers);

    redactString(data.config, 'data');
    redactObject(data.config.data);

    redactString(data.config, 'body');
    redactObject(data.config.body);

    if (data.config.url.searchParams.has('token')) {
      data.config.url.searchParams.set('token', REDACT);
    }

    if (data.config.url.searchParams.has('client_secret')) {
      data.config.url.searchParams.set('client_secret', REDACT);
    }
  }

  if (data.response) {
    defaultErrorRedactor({config: data.response.config});
    redactHeaders(data.response.headers);

    // workaround for `node-fetch`'s `.data` deprecation...
    if ((data.response as {} as Response).bodyUsed) {
      redactString(data.response, 'data');
      redactObject(data.response.data);
    }
  }

  return data;
}<|MERGE_RESOLUTION|>--- conflicted
+++ resolved
@@ -161,8 +161,6 @@
     defaultAdapter: (options: GaxiosOptionsPrepared) => GaxiosPromise<T>,
   ) => GaxiosPromise<T>;
   url?: string | URL;
-<<<<<<< HEAD
-=======
   /**
    * Headers to add to the request.
    *
@@ -181,11 +179,6 @@
    * ```
    */
   headers?: Headers;
-  /**
-   * @deprecated
-   */
-  baseUrl?: string;
->>>>>>> de28c247
   baseURL?: string | URL;
   /**
    * The data to send in the {@link RequestInit.body} of the request. Objects will be
