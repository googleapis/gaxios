// Copyright 2018 Google LLC
// Licensed under the Apache License, Version 2.0 (the "License");
// you may not use this file except in compliance with the License.
// You may obtain a copy of the License at
//
//    http://www.apache.org/licenses/LICENSE-2.0
//
// Unless required by applicable law or agreed to in writing, software
// distributed under the License is distributed on an "AS IS" BASIS,
// WITHOUT WARRANTIES OR CONDITIONS OF ANY KIND, either express or implied.
// See the License for the specific language governing permissions and
// limitations under the License.

import {Agent} from 'http';
import {URL} from 'url';

import {pkg} from './util';
import extend from 'extend';
import {Readable} from 'stream';

/**
 * TypeScript does not have this type available globally - however `@types/node` includes `undici-types`, which has it:
 * - https://www.npmjs.com/package/@types/node/v/18.19.59?activeTab=dependencies
 *
 * Additionally, this is the TypeScript pattern for type sniffing and `import("undici-types")` is pretty common:
 * - https://github.com/DefinitelyTyped/DefinitelyTyped/blob/master/types/node/globals.d.ts
 */
type _BodyInit = typeof globalThis extends {BodyInit: infer T}
  ? T
  : import('undici-types').BodyInit;
type _HeadersInit = typeof globalThis extends {HeadersInit: infer T}
  ? T
  : import('undici-types').HeadersInit;

/**
 * Support `instanceof` operator for `GaxiosError`s in different versions of this library.
 *
 * @see {@link GaxiosError[Symbol.hasInstance]}
 */
export const GAXIOS_ERROR_SYMBOL = Symbol.for(`${pkg.name}-gaxios-error`);

/* eslint-disable-next-line @typescript-eslint/no-explicit-any */
export class GaxiosError<T = any> extends Error {
  /**
   * An Error code.
   * See {@link https://nodejs.org/api/errors.html#errorcode error.code}
   *
   * @example
   * 'ECONNRESET'
   */
  code?: string;
  /**
   * An HTTP Status code.
   * See {@link https://developer.mozilla.org/en-US/docs/Web/API/Response/status Response: status property}
   *
   * @example
   * 500
   */
  status?: number;

  /**
   * Support `instanceof` operator for `GaxiosError` across builds/duplicated files.
   *
   * @see {@link GAXIOS_ERROR_SYMBOL}
   * @see {@link GaxiosError[Symbol.hasInstance]}
   * @see {@link https://github.com/microsoft/TypeScript/issues/13965#issuecomment-278570200}
   * @see {@link https://stackoverflow.com/questions/46618852/require-and-instanceof}
   * @see {@link https://developer.mozilla.org/en-US/docs/Web/JavaScript/Reference/Global_Objects/Function/@@hasInstance#reverting_to_default_instanceof_behavior}
   */
  [GAXIOS_ERROR_SYMBOL] = pkg.version;

  /**
   * Support `instanceof` operator for `GaxiosError` across builds/duplicated files.
   *
   * @see {@link GAXIOS_ERROR_SYMBOL}
   * @see {@link GaxiosError[GAXIOS_ERROR_SYMBOL]}
   */
  static [Symbol.hasInstance](instance: unknown) {
    if (
      instance &&
      typeof instance === 'object' &&
      GAXIOS_ERROR_SYMBOL in instance &&
      instance[GAXIOS_ERROR_SYMBOL] === pkg.version
    ) {
      return true;
    }

    // fallback to native
    return Function.prototype[Symbol.hasInstance].call(GaxiosError, instance);
  }

  constructor(
    message: string,
    public config: GaxiosOptionsPrepared,
    public response?: GaxiosResponse<T>,
    public error?: Error | NodeJS.ErrnoException
  ) {
    super(message);

    // deep-copy config as we do not want to mutate
    // the existing config for future retries/use
    this.config = extend(true, {}, config);
    if (this.response) {
      this.response.config = extend(true, {}, this.response.config);
    }

    if (this.response) {
      try {
        this.response.data = translateData(
          this.config.responseType,
          // workaround for `node-fetch`'s `.data` deprecation...
          this.response?.bodyUsed ? this.response?.data : undefined
        );
      } catch {
        // best effort - don't throw an error within an error
        // we could set `this.response.config.responseType = 'unknown'`, but
        // that would mutate future calls with this config object.
      }

      this.status = this.response.status;
    }

    if (error && 'code' in error && error.code) {
      this.code = error.code;
    }

    if (config.errorRedactor) {
      config.errorRedactor({
        config: this.config,
        response: this.response,
      });
    }
  }
}

type GaxiosResponseData =
  | ReturnType<JSON['parse']>
  | GaxiosOptionsPrepared['data'];

export type GaxiosPromise<T = GaxiosResponseData> = Promise<GaxiosResponse<T>>;

export interface GaxiosResponse<T = GaxiosResponseData> extends Response {
  config: GaxiosOptionsPrepared;
  data: T;
}

export interface GaxiosMultipartOptions {
<<<<<<< HEAD
  headers: HeadersInit;
=======
  headers: _HeadersInit;
>>>>>>> 5c8fa769
  content: string | Readable;
}

/**
 * Request options that are used to form the request.
 */
export interface GaxiosOptions extends RequestInit {
  /**
   * Optional method to override making the actual HTTP request. Useful
   * for writing tests.
   *
   * @deprecated Use {@link GaxiosOptions.fetchImplementation} instead.
   */
  adapter?: <T = GaxiosResponseData>(
    options: GaxiosOptionsPrepared,
    defaultAdapter: (options: GaxiosOptionsPrepared) => GaxiosPromise<T>
  ) => GaxiosPromise<T>;
  url?: string | URL;
  /**
   * Headers to add to the request.
   *
   * @remarks
   *
   * Using the proper Headers type has the following benefits:
   * - creates consistency throughout the libraries; no need to check properties for different casing
   *   - see {@link https://github.com/googleapis/gaxios/issues/262 #262}
   * - Alignment with {@link https://developer.mozilla.org/en-US/docs/Web/API/Request/headers `Request#headers`}
   * - Can easily append an existing header or create it ('upsert') if it does exist, like so:
   * ```ts
   * const headers = new Headers();
   *
   * // creates, if not exist, or appends to an existing header
   * headers.append('x-goog-api-client', 'abc');
   * ```
   */
  headers?: Headers;
  /**
   * @deprecated
   */
  baseUrl?: string;
  baseURL?: string | URL;
  /**
   * The data to send in the {@link RequestInit.body} of the request. Objects will be
   * serialized as JSON, except for:
   * - `ArrayBuffer`
   * - `Blob`
   * - `Buffer` (Node.js)
   * - `DataView`
   * - `File`
   * - `FormData`
   * - `ReadableStream`
   * - `stream.Readable` (Node.js)
   * - strings
   * - `TypedArray` (e.g. `Uint8Array`, `BigInt64Array`)
   * - `URLSearchParams`
   * - all other objects where:
   *   - headers['Content-Type'] === 'application/x-www-form-urlencoded' (serialized as `URLSearchParams`)
   *
   * In all other cases, if you would like to prevent `application/json` as the
   * default `Content-Type` header you must provide a string or readable stream
   * rather than an object, e.g.:
   *
   * ```ts
   * {data: JSON.stringify({some: 'data'})}
   * {data: fs.readFile('./some-data.jpeg')}
   * ```
   */
  data?:
<<<<<<< HEAD
=======
    | _BodyInit
>>>>>>> 5c8fa769
    | ArrayBuffer
    | Blob
    | Buffer
    | DataView
    | File
    | FormData
    | ReadableStream
    | Readable
    | string
    | ArrayBufferView
<<<<<<< HEAD
    | {buffer: ArrayBufferLike}
    | URLSearchParams
    | {}
    | BodyInit;
=======
    | URLSearchParams
    | {};
>>>>>>> 5c8fa769
  /**
   * The maximum size of the http response `Content-Length` in bytes allowed.
   */
  maxContentLength?: number;
  /**
   * The maximum number of redirects to follow. Defaults to 20.
   *
   * @deprecated non-spec. Should use `20` if enabled per-spec: https://fetch.spec.whatwg.org/#http-redirect-fetch
   */
  maxRedirects?: number;
  /**
   * @deprecated non-spec. Should use `20` if enabled per-spec: https://fetch.spec.whatwg.org/#http-redirect-fetch
   */
  follow?: number;
  /**
   * A collection of parts to send as a `Content-Type: multipart/related` request.
   *
   * This is passed to {@link RequestInit.body}.
   */
  multipart?: GaxiosMultipartOptions[];
  params?: GaxiosResponseData;
  /**
   * @deprecated Use {@link URLSearchParams} instead and pass this directly to {@link GaxiosOptions.data `data`}.
   */
  paramsSerializer?: (params: {[index: string]: string | number}) => string;
  timeout?: number;
  /**
   * @deprecated ignored
   */
  onUploadProgress?: (progressEvent: GaxiosResponseData) => void;
  /**
   * If the `fetchImplementation` is native `fetch`, the
   * stream is a `ReadableStream`, otherwise `readable.Stream`
   */
  responseType?:
    | 'arraybuffer'
    | 'blob'
    | 'json'
    | 'text'
    | 'stream'
    | 'unknown';
  agent?: Agent | ((parsedUrl: URL) => Agent);
  validateStatus?: (status: number) => boolean;
  retryConfig?: RetryConfig;
  retry?: boolean;
  /**
   * Enables aborting via {@link AbortController}.
   */
  signal?: AbortSignal;
  /**
   * @deprecated non-spec. https://github.com/node-fetch/node-fetch/issues/1438
   */
  size?: number;
  /**
   * Implementation of `fetch` to use when making the API call. Will use `fetch` by default.
   *
   * @example
   *
   * let customFetchCalled = false;
   * const myFetch = (...args: Parameters<typeof fetch>) => {
   *  customFetchCalled = true;
   *  return fetch(...args);
   * };
   *
   * {fetchImplementation: myFetch};
   */
  fetchImplementation?: typeof fetch;
  // Configure client to use mTLS:
  cert?: string;
  key?: string;

  /**
   * An optional proxy to use for requests.
   * Available via `process.env.HTTP_PROXY` and `process.env.HTTPS_PROXY` as well - with a preference for the this config option when multiple are available.
   * The {@link GaxiosOptions.agent `agent`} option overrides this.
   *
   * @see {@link GaxiosOptions.noProxy}
   * @see {@link GaxiosOptions.agent}
   */
  proxy?: string | URL;
  /**
   * A list for excluding traffic for proxies.
   * Available via `process.env.NO_PROXY` as well as a common-separated list of strings - merged with any local `noProxy` rules.
   *
   * - When provided a string, it is matched by
   *   - Wildcard `*.` and `.` matching are available. (e.g. `.example.com` or `*.example.com`)
   * - When provided a URL, it is matched by the `.origin` property.
   *   - For example, requesting `https://example.com` with the following `noProxy`s would result in a no proxy use:
   *     - new URL('https://example.com')
   *     - new URL('https://example.com:443')
   *   - The following would be used with a proxy:
   *     - new URL('http://example.com:80')
   *     - new URL('https://example.com:8443')
   * - When provided a regular expression it is used to match the stringified URL
   *
   * @see {@link GaxiosOptions.proxy}
   */
  noProxy?: (string | URL | RegExp)[];

  /**
   * An experimental error redactor.
   *
   * @remarks
   *
   * This does not replace the requirement for an active Data Loss Prevention (DLP) provider. For DLP suggestions, see:
   * - https://cloud.google.com/sensitive-data-protection/docs/redacting-sensitive-data#dlp_deidentify_replace_infotype-nodejs
   * - https://cloud.google.com/sensitive-data-protection/docs/infotypes-reference#credentials_and_secrets
   *
   * @experimental
   */
  errorRedactor?: typeof defaultErrorRedactor | false;
}

export interface GaxiosOptionsPrepared extends GaxiosOptions {
<<<<<<< HEAD
  headers: Headers;
=======
  headers: globalThis.Headers;
>>>>>>> 5c8fa769
  url: URL;
}

/**
 * Gaxios retry configuration.
 */
export interface RetryConfig {
  /**
   * The number of times to retry the request.  Defaults to 3.
   */
  retry?: number;

  /**
   * The number of retries already attempted.
   */
  currentRetryAttempt?: number;

  /**
   * The amount of time to initially delay the retry, in ms.  Defaults to 100ms.
   */
  retryDelay?: number;

  /**
   * The HTTP Methods that will be automatically retried.
   * Defaults to ['GET','PUT','HEAD','OPTIONS','DELETE']
   */
  httpMethodsToRetry?: string[];

  /**
   * The HTTP response status codes that will automatically be retried.
   * Defaults to: [[100, 199], [408, 408], [429, 429], [500, 599]]
   */
  statusCodesToRetry?: number[][];

  /**
   * Function to invoke when a retry attempt is made.
   */
  onRetryAttempt?: (err: GaxiosError) => Promise<void> | void;

  /**
   * Function to invoke which determines if you should retry
   */
  shouldRetry?: (err: GaxiosError) => Promise<boolean> | boolean;

  /**
   * When there is no response, the number of retries to attempt. Defaults to 2.
   */
  noResponseRetries?: number;

  /**
   * Function to invoke which returns a promise. After the promise resolves,
   * the retry will be triggered. If provided, this will be used in-place of
   * the `retryDelay`
   */
  retryBackoff?: (err: GaxiosError, defaultBackoffMs: number) => Promise<void>;

<<<<<<< HEAD
=======
  /**
   * Time that the initial request was made. Users should not set this directly.
   */
  timeOfFirstRequest?: number;

  /**
   * The length of time to keep retrying in ms. The last sleep period will
   * be shortened as necessary, so that the last retry runs at deadline (and not
   * considerably beyond it).  The total time starting from when the initial
   * request is sent, after which an error will be returned, regardless of the
   * retrying attempts made meanwhile. Defaults to Number.MAX_SAFE_INTEGER indicating to effectively
   * ignore totalTimeout.
   */
  totalTimeout?: number;

  /*
   *  The maximum time to delay in ms. If retryDelayMultiplier results in a
   *  delay greater than maxRetryDelay, retries should delay by maxRetryDelay
   *  seconds instead. Defaults to Number.MAX_SAFE_INTEGER indicating to effectively ignore maxRetryDelay.
   */
  maxRetryDelay?: number;

  /*
   * The multiplier by which to increase the delay time between the completion of
   *  failed requests, and the initiation of the subsequent retrying request. Defaults to 2.
   */
  retryDelayMultiplier?: number;
}

>>>>>>> 5c8fa769
function translateData(
  responseType: string | undefined,
  data: GaxiosResponseData
) {
  switch (responseType) {
    case 'stream':
      return data;
    case 'json':
      return JSON.parse(JSON.stringify(data));
    case 'arraybuffer':
      return JSON.parse(Buffer.from(data).toString('utf8'));
    case 'blob':
      return JSON.parse(data.text());
    default:
      return data;
  }
}

/**
 * An experimental error redactor.
 *
 * @param config Config to potentially redact properties of
 * @param response Config to potentially redact properties of
 *
 * @experimental
 */
export function defaultErrorRedactor<
  O extends GaxiosOptionsPrepared,
  R extends GaxiosResponse<GaxiosResponseData>,
>(data: {config?: O; response?: R}) {
  const REDACT =
    '<<REDACTED> - See `errorRedactor` option in `gaxios` for configuration>.';

  function redactHeaders(headers?: Headers) {
    if (!headers) return;

    headers.forEach((_, key) => {
      // any casing of `Authentication`
      // any casing of `Authorization`
      // anything containing secret, such as 'client secret'
      if (
        /^authentication$/i.test(key) ||
        /^authorization$/i.test(key) ||
        /secret/i.test(key)
      )
        headers.set(key, REDACT);
    });
  }

  function redactString<T extends O | R>(obj: T, key: keyof T) {
    if (
      typeof obj === 'object' &&
      obj !== null &&
      typeof obj[key] === 'string'
    ) {
      const text = obj[key] as string;

      if (
        /grant_type=/i.test(text) ||
        /assertion=/i.test(text) ||
        /secret/i.test(text)
      ) {
        (obj[key] as {}) = REDACT;
      }
    }
  }

  function redactObject<T extends O['data'] | R>(obj: T | null) {
    if (!obj) {
      return;
    } else if (
      obj instanceof FormData ||
      obj instanceof URLSearchParams ||
      // support `node-fetch` FormData/URLSearchParams
      ('forEach' in obj && 'set' in obj)
    ) {
      (obj as FormData | URLSearchParams).forEach((_, key) => {
        if (['grant_type', 'assertion'].includes(key) || /secret/.test(key)) {
          (obj as FormData | URLSearchParams).set(key, REDACT);
        }
      });
    } else {
      if ('grant_type' in obj) {
        obj['grant_type'] = REDACT;
      }

      if ('assertion' in obj) {
        obj['assertion'] = REDACT;
      }

      if ('client_secret' in obj) {
        obj['client_secret'] = REDACT;
      }
    }
  }

  if (data.config) {
    redactHeaders(data.config.headers);

    redactString(data.config, 'data');
    redactObject(data.config.data);

    redactString(data.config, 'body');
    redactObject(data.config.body);

    if (data.config.url.searchParams.has('token')) {
      data.config.url.searchParams.set('token', REDACT);
    }

    if (data.config.url.searchParams.has('client_secret')) {
      data.config.url.searchParams.set('client_secret', REDACT);
    }
  }

  if (data.response) {
    defaultErrorRedactor({config: data.response.config});
    redactHeaders(data.response.headers);

    // workaround for `node-fetch`'s `.data` deprecation...
    if ((data.response as {} as Response).bodyUsed) {
      redactString(data.response, 'data');
      redactObject(data.response.data);
    }
  }

  return data;
}<|MERGE_RESOLUTION|>--- conflicted
+++ resolved
@@ -28,9 +28,6 @@
 type _BodyInit = typeof globalThis extends {BodyInit: infer T}
   ? T
   : import('undici-types').BodyInit;
-type _HeadersInit = typeof globalThis extends {HeadersInit: infer T}
-  ? T
-  : import('undici-types').HeadersInit;
 
 /**
  * Support `instanceof` operator for `GaxiosError`s in different versions of this library.
@@ -145,11 +142,7 @@
 }
 
 export interface GaxiosMultipartOptions {
-<<<<<<< HEAD
-  headers: HeadersInit;
-=======
-  headers: _HeadersInit;
->>>>>>> 5c8fa769
+  headers: Headers;
   content: string | Readable;
 }
 
@@ -218,10 +211,7 @@
    * ```
    */
   data?:
-<<<<<<< HEAD
-=======
     | _BodyInit
->>>>>>> 5c8fa769
     | ArrayBuffer
     | Blob
     | Buffer
@@ -232,15 +222,8 @@
     | Readable
     | string
     | ArrayBufferView
-<<<<<<< HEAD
-    | {buffer: ArrayBufferLike}
-    | URLSearchParams
-    | {}
-    | BodyInit;
-=======
     | URLSearchParams
     | {};
->>>>>>> 5c8fa769
   /**
    * The maximum size of the http response `Content-Length` in bytes allowed.
    */
@@ -355,11 +338,7 @@
 }
 
 export interface GaxiosOptionsPrepared extends GaxiosOptions {
-<<<<<<< HEAD
   headers: Headers;
-=======
-  headers: globalThis.Headers;
->>>>>>> 5c8fa769
   url: URL;
 }
 
@@ -416,8 +395,6 @@
    */
   retryBackoff?: (err: GaxiosError, defaultBackoffMs: number) => Promise<void>;
 
-<<<<<<< HEAD
-=======
   /**
    * Time that the initial request was made. Users should not set this directly.
    */
@@ -447,7 +424,6 @@
   retryDelayMultiplier?: number;
 }
 
->>>>>>> 5c8fa769
 function translateData(
   responseType: string | undefined,
   data: GaxiosResponseData
