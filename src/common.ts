// Copyright 2018 Google LLC
// Licensed under the Apache License, Version 2.0 (the "License");
// you may not use this file except in compliance with the License.
// You may obtain a copy of the License at
//
//    http://www.apache.org/licenses/LICENSE-2.0
//
// Unless required by applicable law or agreed to in writing, software
// distributed under the License is distributed on an "AS IS" BASIS,
// WITHOUT WARRANTIES OR CONDITIONS OF ANY KIND, either express or implied.
// See the License for the specific language governing permissions and
// limitations under the License.

import {Agent} from 'http';
import {URL} from 'url';

import {pkg} from './util';
import extend from 'extend';
import {Readable} from 'stream';

/**
 * TypeScript does not have this type available globally - however `@types/node` includes `undici-types`, which has it:
 * - https://www.npmjs.com/package/@types/node/v/18.19.59?activeTab=dependencies
 *
 * Additionally, this is the TypeScript pattern for type sniffing and `import("undici-types")` is pretty common:
 * - https://github.com/DefinitelyTyped/DefinitelyTyped/blob/master/types/node/globals.d.ts
 */
type _BodyInit = typeof globalThis extends {BodyInit: infer T}
  ? T
  : import('undici-types').BodyInit;
type _HeadersInit = typeof globalThis extends {HeadersInit: infer T}
  ? T
  : import('undici-types').HeadersInit;

/**
 * Support `instanceof` operator for `GaxiosError`s in different versions of this library.
 *
 * @see {@link GaxiosError[Symbol.hasInstance]}
 */
export const GAXIOS_ERROR_SYMBOL = Symbol.for(`${pkg.name}-gaxios-error`);

/* eslint-disable-next-line @typescript-eslint/no-explicit-any */
export class GaxiosError<T = any> extends Error {
  /**
   * An Error code.
   * See {@link https://nodejs.org/api/errors.html#errorcode error.code}
   *
   * @example
   * 'ECONNRESET'
   */
  code?: string;
  /**
   * An HTTP Status code.
   * See {@link https://developer.mozilla.org/en-US/docs/Web/API/Response/status Response: status property}
   *
   * @example
   * 500
   */
  status?: number;

  /**
   * Support `instanceof` operator for `GaxiosError` across builds/duplicated files.
   *
   * @see {@link GAXIOS_ERROR_SYMBOL}
   * @see {@link GaxiosError[Symbol.hasInstance]}
   * @see {@link https://github.com/microsoft/TypeScript/issues/13965#issuecomment-278570200}
   * @see {@link https://stackoverflow.com/questions/46618852/require-and-instanceof}
   * @see {@link https://developer.mozilla.org/en-US/docs/Web/JavaScript/Reference/Global_Objects/Function/@@hasInstance#reverting_to_default_instanceof_behavior}
   */
  [GAXIOS_ERROR_SYMBOL] = pkg.version;

  /**
   * Support `instanceof` operator for `GaxiosError` across builds/duplicated files.
   *
   * @see {@link GAXIOS_ERROR_SYMBOL}
   * @see {@link GaxiosError[GAXIOS_ERROR_SYMBOL]}
   */
  static [Symbol.hasInstance](instance: unknown) {
    if (
      instance &&
      typeof instance === 'object' &&
      GAXIOS_ERROR_SYMBOL in instance &&
      instance[GAXIOS_ERROR_SYMBOL] === pkg.version
    ) {
      return true;
    }

    // fallback to native
    return Function.prototype[Symbol.hasInstance].call(GaxiosError, instance);
  }

  constructor(
    message: string,
    public config: GaxiosOptionsPrepared,
    public response?: GaxiosResponse<T>,
    public error?: Error | NodeJS.ErrnoException,
  ) {
    super(message);

    // deep-copy config as we do not want to mutate
    // the existing config for future retries/use
    this.config = extend(true, {}, config);
    if (this.response) {
      this.response.config = extend(true, {}, this.response.config);
    }

    if (this.response) {
      try {
        this.response.data = translateData(
          this.config.responseType,
          // workaround for `node-fetch`'s `.data` deprecation...
<<<<<<< HEAD
          this.response?.bodyUsed ? this.response?.data : undefined
=======
          this.response?.bodyUsed ? this.response?.data : undefined,
>>>>>>> 287d522c
        );
      } catch {
        // best effort - don't throw an error within an error
        // we could set `this.response.config.responseType = 'unknown'`, but
        // that would mutate future calls with this config object.
      }

      this.status = this.response.status;
    }

    if (error && 'code' in error && error.code) {
      this.code = error.code;
    }

    if (config.errorRedactor) {
      config.errorRedactor({
        config: this.config,
        response: this.response,
      });
    }
  }
}

type GaxiosResponseData =
  | ReturnType<JSON['parse']>
  | GaxiosOptionsPrepared['data'];

export type GaxiosPromise<T = GaxiosResponseData> = Promise<GaxiosResponse<T>>;

export interface GaxiosResponse<T = GaxiosResponseData> extends Response {
  config: GaxiosOptionsPrepared;
  data: T;
}

export interface GaxiosMultipartOptions {
<<<<<<< HEAD
  headers: HeadersInit;
=======
  headers: _HeadersInit;
>>>>>>> 287d522c
  content: string | Readable;
}

/**
 * Request options that are used to form the request.
 */
export interface GaxiosOptions extends RequestInit {
  /**
   * Optional method to override making the actual HTTP request. Useful
   * for writing tests.
   *
   * @deprecated Use {@link GaxiosOptions.fetchImplementation} instead.
   */
  adapter?: <T = GaxiosResponseData>(
    options: GaxiosOptionsPrepared,
<<<<<<< HEAD
    defaultAdapter: (options: GaxiosOptionsPrepared) => GaxiosPromise<T>
=======
    defaultAdapter: (options: GaxiosOptionsPrepared) => GaxiosPromise<T>,
>>>>>>> 287d522c
  ) => GaxiosPromise<T>;
  url?: string | URL;
  /**
   * @deprecated
   */
  baseUrl?: string;
  baseURL?: string | URL;
  /**
   * The data to send in the {@link RequestInit.body} of the request. Objects will be
   * serialized as JSON, except for:
   * - `ArrayBuffer`
   * - `Blob`
   * - `Buffer` (Node.js)
   * - `DataView`
   * - `File`
   * - `FormData`
   * - `ReadableStream`
   * - `stream.Readable` (Node.js)
   * - strings
   * - `TypedArray` (e.g. `Uint8Array`, `BigInt64Array`)
   * - `URLSearchParams`
   * - all other objects where:
   *   - headers['Content-Type'] === 'application/x-www-form-urlencoded' (serialized as `URLSearchParams`)
   *
   * In all other cases, if you would like to prevent `application/json` as the
<<<<<<< HEAD
   * default you must set the `Content-Type` header.
   */
  data?:
=======
   * default `Content-Type` header you must provide a string or readable stream
   * rather than an object, e.g.:
   *
   * ```ts
   * {data: JSON.stringify({some: 'data'})}
   * {data: fs.readFile('./some-data.jpeg')}
   * ```
   */
  data?:
    | _BodyInit
>>>>>>> 287d522c
    | ArrayBuffer
    | Blob
    | Buffer
    | DataView
    | File
    | FormData
    | ReadableStream
    | Readable
    | string
    | ArrayBufferView
<<<<<<< HEAD
    | {buffer: ArrayBufferLike}
    | URLSearchParams
    | {}
    | BodyInit;
=======
    | URLSearchParams
    | {};
>>>>>>> 287d522c
  /**
   * The maximum size of the http response `Content-Length` in bytes allowed.
   */
  maxContentLength?: number;
  /**
   * The maximum number of redirects to follow. Defaults to 20.
   *
   * @deprecated non-spec. Should use `20` if enabled per-spec: https://fetch.spec.whatwg.org/#http-redirect-fetch
   */
  maxRedirects?: number;
  /**
   * @deprecated non-spec. Should use `20` if enabled per-spec: https://fetch.spec.whatwg.org/#http-redirect-fetch
   */
  follow?: number;
  /**
   * A collection of parts to send as a `Content-Type: multipart/related` request.
   *
   * This is passed to {@link RequestInit.body}.
   */
  multipart?: GaxiosMultipartOptions[];
  params?: GaxiosResponseData;
  /**
   * @deprecated Use {@link URLSearchParams} instead and pass this directly to {@link GaxiosOptions.data `data`}.
   */
  paramsSerializer?: (params: {[index: string]: string | number}) => string;
  timeout?: number;
  /**
   * @deprecated ignored
   */
  onUploadProgress?: (progressEvent: GaxiosResponseData) => void;
  /**
   * If the `fetchImplementation` is native `fetch`, the
   * stream is a `ReadableStream`, otherwise `readable.Stream`
   */
  responseType?:
    | 'arraybuffer'
    | 'blob'
    | 'json'
    | 'text'
    | 'stream'
    | 'unknown';
  agent?: Agent | ((parsedUrl: URL) => Agent);
  validateStatus?: (status: number) => boolean;
  retryConfig?: RetryConfig;
  retry?: boolean;
  /**
   * Enables aborting via {@link AbortController}.
   */
  signal?: AbortSignal;
  /**
   * @deprecated non-spec. https://github.com/node-fetch/node-fetch/issues/1438
   */
  size?: number;
  /**
   * Implementation of `fetch` to use when making the API call. Will use `fetch` by default.
   *
   * @example
   *
   * let customFetchCalled = false;
   * const myFetch = (...args: Parameters<typeof fetch>) => {
   *  customFetchCalled = true;
   *  return fetch(...args);
   * };
   *
   * {fetchImplementation: myFetch};
   */
  fetchImplementation?: typeof fetch;
  // Configure client to use mTLS:
  cert?: string;
  key?: string;

  /**
   * An optional proxy to use for requests.
   * Available via `process.env.HTTP_PROXY` and `process.env.HTTPS_PROXY` as well - with a preference for the this config option when multiple are available.
   * The {@link GaxiosOptions.agent `agent`} option overrides this.
   *
   * @see {@link GaxiosOptions.noProxy}
   * @see {@link GaxiosOptions.agent}
   */
  proxy?: string | URL;
  /**
   * A list for excluding traffic for proxies.
   * Available via `process.env.NO_PROXY` as well as a common-separated list of strings - merged with any local `noProxy` rules.
   *
   * - When provided a string, it is matched by
   *   - Wildcard `*.` and `.` matching are available. (e.g. `.example.com` or `*.example.com`)
   * - When provided a URL, it is matched by the `.origin` property.
   *   - For example, requesting `https://example.com` with the following `noProxy`s would result in a no proxy use:
   *     - new URL('https://example.com')
   *     - new URL('https://example.com:443')
   *   - The following would be used with a proxy:
   *     - new URL('http://example.com:80')
   *     - new URL('https://example.com:8443')
   * - When provided a regular expression it is used to match the stringified URL
   *
   * @see {@link GaxiosOptions.proxy}
   */
  noProxy?: (string | URL | RegExp)[];

  /**
   * An experimental error redactor.
   *
   * @remarks
   *
   * This does not replace the requirement for an active Data Loss Prevention (DLP) provider. For DLP suggestions, see:
   * - https://cloud.google.com/sensitive-data-protection/docs/redacting-sensitive-data#dlp_deidentify_replace_infotype-nodejs
   * - https://cloud.google.com/sensitive-data-protection/docs/infotypes-reference#credentials_and_secrets
   *
   * @experimental
   */
  errorRedactor?: typeof defaultErrorRedactor | false;
}

export interface GaxiosOptionsPrepared extends GaxiosOptions {
  headers: globalThis.Headers;
  url: URL;
}

/**
 * Gaxios retry configuration.
 */
export interface RetryConfig {
  /**
   * The number of times to retry the request.  Defaults to 3.
   */
  retry?: number;

  /**
   * The number of retries already attempted.
   */
  currentRetryAttempt?: number;

  /**
   * The amount of time to initially delay the retry, in ms.  Defaults to 100ms.
   */
  retryDelay?: number;

  /**
   * The HTTP Methods that will be automatically retried.
   * Defaults to ['GET','PUT','HEAD','OPTIONS','DELETE']
   */
  httpMethodsToRetry?: string[];

  /**
   * The HTTP response status codes that will automatically be retried.
   * Defaults to: [[100, 199], [408, 408], [429, 429], [500, 599]]
   */
  statusCodesToRetry?: number[][];

  /**
   * Function to invoke when a retry attempt is made.
   */
  onRetryAttempt?: (err: GaxiosError) => Promise<void> | void;

  /**
   * Function to invoke which determines if you should retry
   */
  shouldRetry?: (err: GaxiosError) => Promise<boolean> | boolean;

  /**
   * When there is no response, the number of retries to attempt. Defaults to 2.
   */
  noResponseRetries?: number;

  /**
   * Function to invoke which returns a promise. After the promise resolves,
   * the retry will be triggered. If provided, this will be used in-place of
   * the `retryDelay`
   */
  retryBackoff?: (err: GaxiosError, defaultBackoffMs: number) => Promise<void>;

  /**
   * Time that the initial request was made. Users should not set this directly.
   */
  timeOfFirstRequest?: number;

  /**
   * The length of time to keep retrying in ms. The last sleep period will
   * be shortened as necessary, so that the last retry runs at deadline (and not
   * considerably beyond it).  The total time starting from when the initial
   * request is sent, after which an error will be returned, regardless of the
   * retrying attempts made meanwhile. Defaults to Number.MAX_SAFE_INTEGER indicating to effectively
   * ignore totalTimeout.
   */
  totalTimeout?: number;

  /*
   *  The maximum time to delay in ms. If retryDelayMultiplier results in a
   *  delay greater than maxRetryDelay, retries should delay by maxRetryDelay
   *  seconds instead. Defaults to Number.MAX_SAFE_INTEGER indicating to effectively ignore maxRetryDelay.
   */
  maxRetryDelay?: number;

  /*
   * The multiplier by which to increase the delay time between the completion of
   *  failed requests, and the initiation of the subsequent retrying request. Defaults to 2.
   */
  retryDelayMultiplier?: number;
}

function translateData(
  responseType: string | undefined,
<<<<<<< HEAD
  data: GaxiosResponseData
=======
  data: GaxiosResponseData,
>>>>>>> 287d522c
) {
  switch (responseType) {
    case 'stream':
      return data;
    case 'json':
      return JSON.parse(JSON.stringify(data));
    case 'arraybuffer':
      return JSON.parse(Buffer.from(data).toString('utf8'));
    case 'blob':
      return JSON.parse(data.text());
    default:
      return data;
  }
}

/**
 * An experimental error redactor.
 *
 * @param config Config to potentially redact properties of
 * @param response Config to potentially redact properties of
 *
 * @experimental
 */
export function defaultErrorRedactor<
  O extends GaxiosOptionsPrepared,
  R extends GaxiosResponse<GaxiosResponseData>,
>(data: {config?: O; response?: R}) {
  const REDACT =
    '<<REDACTED> - See `errorRedactor` option in `gaxios` for configuration>.';

  function redactHeaders(headers?: Headers) {
    if (!headers) return;

    headers.forEach((_, key) => {
      // any casing of `Authentication`
      // any casing of `Authorization`
      // anything containing secret, such as 'client secret'
      if (
        /^authentication$/i.test(key) ||
        /^authorization$/i.test(key) ||
        /secret/i.test(key)
      )
        headers.set(key, REDACT);
    });
  }

  function redactString<T extends O | R>(obj: T, key: keyof T) {
    if (
      typeof obj === 'object' &&
      obj !== null &&
      typeof obj[key] === 'string'
    ) {
      const text = obj[key] as string;

      if (
        /grant_type=/i.test(text) ||
        /assertion=/i.test(text) ||
        /secret/i.test(text)
      ) {
        (obj[key] as {}) = REDACT;
      }
    }
  }

  function redactObject<T extends O['data'] | R>(obj: T | null) {
    if (!obj) {
      return;
    } else if (
      obj instanceof FormData ||
      obj instanceof URLSearchParams ||
      // support `node-fetch` FormData/URLSearchParams
      ('forEach' in obj && 'set' in obj)
    ) {
      (obj as FormData | URLSearchParams).forEach((_, key) => {
        if (['grant_type', 'assertion'].includes(key) || /secret/.test(key)) {
          (obj as FormData | URLSearchParams).set(key, REDACT);
        }
      });
    } else {
      if ('grant_type' in obj) {
        obj['grant_type'] = REDACT;
      }

      if ('assertion' in obj) {
        obj['assertion'] = REDACT;
      }

      if ('client_secret' in obj) {
        obj['client_secret'] = REDACT;
      }
    }
  }

  if (data.config) {
    redactHeaders(data.config.headers);

    redactString(data.config, 'data');
    redactObject(data.config.data);

    redactString(data.config, 'body');
    redactObject(data.config.body);

    if (data.config.url.searchParams.has('token')) {
      data.config.url.searchParams.set('token', REDACT);
    }

    if (data.config.url.searchParams.has('client_secret')) {
      data.config.url.searchParams.set('client_secret', REDACT);
    }
  }

  if (data.response) {
    defaultErrorRedactor({config: data.response.config});
    redactHeaders(data.response.headers);

    // workaround for `node-fetch`'s `.data` deprecation...
    if ((data.response as {} as Response).bodyUsed) {
      redactString(data.response, 'data');
      redactObject(data.response.data);
    }
  }

  return data;
}<|MERGE_RESOLUTION|>--- conflicted
+++ resolved
@@ -109,11 +109,7 @@
         this.response.data = translateData(
           this.config.responseType,
           // workaround for `node-fetch`'s `.data` deprecation...
-<<<<<<< HEAD
-          this.response?.bodyUsed ? this.response?.data : undefined
-=======
           this.response?.bodyUsed ? this.response?.data : undefined,
->>>>>>> 287d522c
         );
       } catch {
         // best effort - don't throw an error within an error
@@ -149,11 +145,7 @@
 }
 
 export interface GaxiosMultipartOptions {
-<<<<<<< HEAD
-  headers: HeadersInit;
-=======
   headers: _HeadersInit;
->>>>>>> 287d522c
   content: string | Readable;
 }
 
@@ -169,11 +161,7 @@
    */
   adapter?: <T = GaxiosResponseData>(
     options: GaxiosOptionsPrepared,
-<<<<<<< HEAD
-    defaultAdapter: (options: GaxiosOptionsPrepared) => GaxiosPromise<T>
-=======
     defaultAdapter: (options: GaxiosOptionsPrepared) => GaxiosPromise<T>,
->>>>>>> 287d522c
   ) => GaxiosPromise<T>;
   url?: string | URL;
   /**
@@ -199,11 +187,6 @@
    *   - headers['Content-Type'] === 'application/x-www-form-urlencoded' (serialized as `URLSearchParams`)
    *
    * In all other cases, if you would like to prevent `application/json` as the
-<<<<<<< HEAD
-   * default you must set the `Content-Type` header.
-   */
-  data?:
-=======
    * default `Content-Type` header you must provide a string or readable stream
    * rather than an object, e.g.:
    *
@@ -214,7 +197,6 @@
    */
   data?:
     | _BodyInit
->>>>>>> 287d522c
     | ArrayBuffer
     | Blob
     | Buffer
@@ -225,15 +207,8 @@
     | Readable
     | string
     | ArrayBufferView
-<<<<<<< HEAD
-    | {buffer: ArrayBufferLike}
-    | URLSearchParams
-    | {}
-    | BodyInit;
-=======
     | URLSearchParams
     | {};
->>>>>>> 287d522c
   /**
    * The maximum size of the http response `Content-Length` in bytes allowed.
    */
@@ -436,11 +411,7 @@
 
 function translateData(
   responseType: string | undefined,
-<<<<<<< HEAD
-  data: GaxiosResponseData
-=======
   data: GaxiosResponseData,
->>>>>>> 287d522c
 ) {
   switch (responseType) {
     case 'stream':
