// Copyright 2018 Google LLC
// Licensed under the Apache License, Version 2.0 (the "License");
// you may not use this file except in compliance with the License.
// You may obtain a copy of the License at
//
//    http://www.apache.org/licenses/LICENSE-2.0
//
// Unless required by applicable law or agreed to in writing, software
// distributed under the License is distributed on an "AS IS" BASIS,
// WITHOUT WARRANTIES OR CONDITIONS OF ANY KIND, either express or implied.
// See the License for the specific language governing permissions and
// limitations under the License.

import {Agent} from 'http';
import {URL} from 'url';

import {pkg} from './util';
import extend from 'extend';
import {Readable} from 'stream';

/**
 * Support `instanceof` operator for `GaxiosError`s in different versions of this library.
 *
 * @see {@link GaxiosError[Symbol.hasInstance]}
 */
export const GAXIOS_ERROR_SYMBOL = Symbol.for(`${pkg.name}-gaxios-error`);

/* eslint-disable-next-line @typescript-eslint/no-explicit-any */
export class GaxiosError<T = any> extends Error {
  /**
   * An Error code.
   * See {@link https://nodejs.org/api/errors.html#errorcode error.code}
   *
   * @example
   * 'ECONNRESET'
   */
  code?: string;
  /**
   * An HTTP Status code.
   * See {@link https://developer.mozilla.org/en-US/docs/Web/API/Response/status Response: status property}
   *
   * @example
   * 500
   */
  status?: number;

  /**
   * Support `instanceof` operator for `GaxiosError` across builds/duplicated files.
   *
   * @see {@link GAXIOS_ERROR_SYMBOL}
   * @see {@link GaxiosError[Symbol.hasInstance]}
   * @see {@link https://github.com/microsoft/TypeScript/issues/13965#issuecomment-278570200}
   * @see {@link https://stackoverflow.com/questions/46618852/require-and-instanceof}
   * @see {@link https://developer.mozilla.org/en-US/docs/Web/JavaScript/Reference/Global_Objects/Function/@@hasInstance#reverting_to_default_instanceof_behavior}
   */
  [GAXIOS_ERROR_SYMBOL] = pkg.version;

  /**
   * Support `instanceof` operator for `GaxiosError` across builds/duplicated files.
   *
   * @see {@link GAXIOS_ERROR_SYMBOL}
   * @see {@link GaxiosError[GAXIOS_ERROR_SYMBOL]}
   */
  static [Symbol.hasInstance](instance: unknown) {
    if (
      instance &&
      typeof instance === 'object' &&
      GAXIOS_ERROR_SYMBOL in instance &&
      instance[GAXIOS_ERROR_SYMBOL] === pkg.version
    ) {
      return true;
    }

    // fallback to native
    return Function.prototype[Symbol.hasInstance].call(GaxiosError, instance);
  }

  constructor(
    message: string,
    public config: GaxiosOptions,
    public response?: GaxiosResponse<T>,
    public error?: Error | NodeJS.ErrnoException
  ) {
    super(message);

    // deep-copy config as we do not want to mutate
    // the existing config for future retries/use
    this.config = extend(true, {}, config);
    if (this.response) {
      this.response.config = extend(true, {}, this.response.config);
    }

    if (this.response) {
      try {
        this.response.data = translateData(
          this.config.responseType,
          // workaround for `node-fetch`'s `.data` deprecation...
          this.response?.bodyUsed ? this.response?.data : undefined
        );
      } catch {
        // best effort - don't throw an error within an error
        // we could set `this.response.config.responseType = 'unknown'`, but
        // that would mutate future calls with this config object.
      }

      this.status = this.response.status;
    }

    if (error && 'code' in error && error.code) {
      this.code = error.code;
    }

    if (config.errorRedactor) {
      config.errorRedactor<T>({
        config: this.config,
        response: this.response,
      });
    }
  }
}

/**
<<<<<<< HEAD
 * @deprecated - use native {@link globalThis.Headers}.
=======
 * @deprecated use native {@link globalThis.Headers}.
>>>>>>> 93bf4a81
 */
export interface Headers {
  [index: string]: any;
}
export type GaxiosPromise<T = any> = Promise<GaxiosResponse<T>>;

export interface GaxiosResponse<T = any> extends Response {
  config: GaxiosOptions;
  data: T;
}

export interface GaxiosMultipartOptions {
  headers: Headers;
  content: string | Readable;
}

/**
 * Request options that are used to form the request.
 */
export interface GaxiosOptions extends Omit<RequestInit, 'headers'> {
  /**
   * Optional method to override making the actual HTTP request. Useful
   * for writing tests.
   *
<<<<<<< HEAD
   * @deprecated - Use {@link GaxiosOptions.fetchImplementation} instead.
=======
   * @deprecated Use {@link GaxiosOptions.fetchImplementation} instead.
>>>>>>> 93bf4a81
   */
  adapter?: <T = any>(
    options: GaxiosOptions,
    defaultAdapter: (options: GaxiosOptions) => GaxiosPromise<T>
  ) => GaxiosPromise<T>;
  url?: string | URL;
  /**
   * @deprecated
   */
  baseUrl?: string;
  baseURL?: string | URL;
  method?:
    | 'GET'
    | 'HEAD'
    | 'POST'
    | 'DELETE'
    | 'PUT'
    | 'CONNECT'
    | 'OPTIONS'
    | 'TRACE'
    | 'PATCH';
  /**
   * Recommended: Provide a native {@link globalThis.Headers Headers} object.
   *
   * @privateRemarks
   *
   * This type does not have the native {@link globalThis.Headers Headers} in
   * its signature as it would break customers looking to modify headers before
<<<<<<< HEAD
   * providing to this library.
   */
  headers?: Headers;
  /**
   * The data to send in the {@link RequestInit.body} of the request. Data objects will be
   * serialized as JSON, except for `FormData`.
   *
   * Note: if you would like to provide a Content-Type header other than
   * application/json you you must provide a string or readable stream, rather
   * than an object:
   *
   * @example
   *
   * {data: JSON.stringify({some: 'data'})}
   * {data: fs.readFile('./some-data.jpeg')}
   */
  data?: any;
=======
   * providing to this library (new, unnecessary type checks/guards).
   */
  headers?: Headers;
>>>>>>> 93bf4a81
  /**
   * The data to send in the {@link RequestInit.body} of the request. Objects will be
   * serialized as JSON, except for:
   * - `ArrayBuffer`
   * - `Blob`
   * - `Buffer` (Node.js)
   * - `DataView`
   * - `File`
   * - `FormData`
   * - `ReadableStream`
   * - `stream.Readable` (Node.js)
   * - strings
   * - `TypedArray` (e.g. `Uint8Array`, `BigInt64Array`)
   * - `URLSearchParams`
   * - all other objects where:
   *   - headers['Content-Type'] === 'application/x-www-form-urlencoded' (serialized as `URLSearchParams`)
   *
   * In all other cases, if you would like to prevent `application/json` as the
   * default `Content-Type` header you must provide a string or readable stream
   * rather than an object, e.g.:
   *
   * ```ts
   * {data: JSON.stringify({some: 'data'})}
   * {data: fs.readFile('./some-data.jpeg')}
   * ```
   */
  data?:
    | ArrayBuffer
    | Blob
    | Buffer
    | DataView
    | File
    | FormData
    | ReadableStream
    | Readable
    | string
    | ArrayBufferView
    | {buffer: ArrayBufferLike}
    | URLSearchParams
    | {}
    | BodyInit;
  /**
   * The maximum size of the http response `Content-Length` in bytes allowed.
   */
  maxContentLength?: number;
  /**
<<<<<<< HEAD
=======
   * The maximum number of redirects to follow. Defaults to 20.
   *
   * @deprecated non-spec. Should use `20` if enabled per-spec: https://fetch.spec.whatwg.org/#http-redirect-fetch
   */
  maxRedirects?: number;
  /**
   * @deprecated non-spec. Should use `20` if enabled per-spec: https://fetch.spec.whatwg.org/#http-redirect-fetch
   */
  follow?: number;
  /**
>>>>>>> 93bf4a81
   * A collection of parts to send as a `Content-Type: multipart/related` request.
   *
   * This is passed to {@link RequestInit.body}.
   */
  multipart?: GaxiosMultipartOptions[];
  params?: any;
  /**
   * @deprecated Use {@link URLSearchParams} instead and pass this directly to {@link GaxiosOptions.data `data`}.
   */
  paramsSerializer?: (params: {[index: string]: string | number}) => string;
  timeout?: number;
  /**
   * @deprecated ignored
   */
  onUploadProgress?: (progressEvent: any) => void;
  /**
   * If the `fetchImplementation` is native `fetch`, the
   * stream is a `ReadableStream`, otherwise `readable.Stream`
   */
  responseType?:
    | 'arraybuffer'
    | 'blob'
    | 'json'
    | 'text'
    | 'stream'
    | 'unknown';
  agent?: Agent | ((parsedUrl: URL) => Agent);
  validateStatus?: (status: number) => boolean;
  retryConfig?: RetryConfig;
  retry?: boolean;
  /**
<<<<<<< HEAD
   * Enables aborting via {@link AbortController}
   */
  signal?: AbortSignal;
=======
   * Enables aborting via {@link AbortController}.
   */
  signal?: AbortSignal;
  /**
   * @deprecated non-spec. https://github.com/node-fetch/node-fetch/issues/1438
   */
  size?: number;
>>>>>>> 93bf4a81
  /**
   * Implementation of `fetch` to use when making the API call. Will use `fetch` by default.
   *
   * @example
   *
   * let customFetchCalled = false;
   * const myFetch = (...args: Parameters<typeof fetch>) => {
   *  customFetchCalled = true;
   *  return fetch(...args);
   * };
   *
   * {fetchImplementation: myFetch};
   */
  fetchImplementation?: typeof fetch;
  // Configure client to use mTLS:
  cert?: string;
  key?: string;

  /**
   * An optional proxy to use for requests.
   * Available via `process.env.HTTP_PROXY` and `process.env.HTTPS_PROXY` as well - with a preference for the this config option when multiple are available.
   * The {@link GaxiosOptions.agent `agent`} option overrides this.
   *
   * @see {@link GaxiosOptions.noProxy}
   * @see {@link GaxiosOptions.agent}
   */
  proxy?: string | URL;
  /**
   * A list for excluding traffic for proxies.
   * Available via `process.env.NO_PROXY` as well as a common-separated list of strings - merged with any local `noProxy` rules.
   *
   * - When provided a string, it is matched by
   *   - Wildcard `*.` and `.` matching are available. (e.g. `.example.com` or `*.example.com`)
   * - When provided a URL, it is matched by the `.origin` property.
   *   - For example, requesting `https://example.com` with the following `noProxy`s would result in a no proxy use:
   *     - new URL('https://example.com')
   *     - new URL('https://example.com:443')
   *   - The following would be used with a proxy:
   *     - new URL('http://example.com:80')
   *     - new URL('https://example.com:8443')
   * - When provided a regular expression it is used to match the stringified URL
   *
   * @see {@link GaxiosOptions.proxy}
   */
  noProxy?: (string | URL | RegExp)[];

  /**
   * An experimental error redactor.
   *
   * @remarks
   *
   * This does not replace the requirement for an active Data Loss Prevention (DLP) provider. For DLP suggestions, see:
   * - https://cloud.google.com/sensitive-data-protection/docs/redacting-sensitive-data#dlp_deidentify_replace_infotype-nodejs
   * - https://cloud.google.com/sensitive-data-protection/docs/infotypes-reference#credentials_and_secrets
   *
   * @experimental
   */
  errorRedactor?: typeof defaultErrorRedactor | false;
}
/**
 * A partial object of `GaxiosOptions` with only redactable keys
 *
 * @experimental
 */
export type RedactableGaxiosOptions = Pick<
  GaxiosOptions,
  'body' | 'data' | 'headers' | 'url'
>;
/**
 * A partial object of `GaxiosResponse` with only redactable keys
 *
 * @experimental
 */
export type RedactableGaxiosResponse<T = any> = Pick<
  GaxiosResponse<T>,
  'config' | 'data' | 'headers'
>;

/**
 * Configuration for the Gaxios `request` method.
 */
export interface RetryConfig {
  /**
   * The number of times to retry the request.  Defaults to 3.
   */
  retry?: number;

  /**
   * The number of retries already attempted.
   */
  currentRetryAttempt?: number;

  /**
   * The amount of time to initially delay the retry, in ms.  Defaults to 100ms.
   */
  retryDelay?: number;

  /**
   * The HTTP Methods that will be automatically retried.
   * Defaults to ['GET','PUT','HEAD','OPTIONS','DELETE']
   */
  httpMethodsToRetry?: string[];

  /**
   * The HTTP response status codes that will automatically be retried.
   * Defaults to: [[100, 199], [408, 408], [429, 429], [500, 599]]
   */
  statusCodesToRetry?: number[][];

  /**
   * Function to invoke when a retry attempt is made.
   */
  onRetryAttempt?: (err: GaxiosError) => Promise<void> | void;

  /**
   * Function to invoke which determines if you should retry
   */
  shouldRetry?: (err: GaxiosError) => Promise<boolean> | boolean;

  /**
   * When there is no response, the number of retries to attempt. Defaults to 2.
   */
  noResponseRetries?: number;

  /**
   * Function to invoke which returns a promise. After the promise resolves,
   * the retry will be triggered. If provided, this will be used in-place of
   * the `retryDelay`
   */
  retryBackoff?: (err: GaxiosError, defaultBackoffMs: number) => Promise<void>;
}

function translateData(responseType: string | undefined, data: any) {
  switch (responseType) {
    case 'stream':
      return data;
    case 'json':
      return JSON.parse(JSON.stringify(data));
    case 'arraybuffer':
      return JSON.parse(Buffer.from(data).toString('utf8'));
    case 'blob':
      return JSON.parse(data.text());
    default:
      return data;
  }
}

/**
 * An experimental error redactor.
 *
 * @param config Config to potentially redact properties of
 * @param response Config to potentially redact properties of
 *
 * @experimental
 */
export function defaultErrorRedactor<T = any>(data: {
  config?: RedactableGaxiosOptions;
  response?: RedactableGaxiosResponse<T>;
}) {
  const REDACT =
    '<<REDACTED> - See `errorRedactor` option in `gaxios` for configuration>.';

  function redactHeaders(headers?: Headers | globalThis.Headers) {
    if (!headers) return;

<<<<<<< HEAD
    const source: string[] =
      headers instanceof Headers
        ? // TS is missing Headers#keys at the time of writing
          (headers as {} as {keys(): string[]}).keys()
        : Object.keys(headers);

    for (const key of source) {
      // any casing of `Authentication`
      // any casing of `Authorization`
      // anything containing secret, such as 'client secret'
      if (
        /^authentication$/i.test(key) ||
        /^authorization$/i.test(key) ||
        /secret/i.test(key)
      ) {
        headers instanceof Headers
          ? headers.set(key, REDACT)
          : (headers[key] = REDACT);
=======
    function check(key: string) {
      // any casing of `Authentication`
      // any casing of `Authorization`
      // anything containing secret, such as 'client secret'
      return (
        /^authentication$/i.test(key) ||
        /^authorization$/i.test(key) ||
        /secret/i.test(key)
      );
    }

    function redactHeadersObject(headers: Headers) {
      for (const key of Object.keys(headers)) {
        if (check(key)) headers[key] = REDACT;
>>>>>>> 93bf4a81
      }
    }

    function redactHeadersHeaders(headers: globalThis.Headers) {
      headers.forEach((value, key) => {
        if (check(key)) headers.set(key, REDACT);
      });
    }

    // support `node-fetch` Headers and other third-parties
    if (headers instanceof Headers || 'set' in headers) {
      redactHeadersHeaders(headers as globalThis.Headers);
    } else {
      redactHeadersObject(headers);
    }
  }

  function redactString<T extends GaxiosOptions | RedactableGaxiosResponse>(
    obj: T,
    key: keyof T
  ) {
    if (
      typeof obj === 'object' &&
      obj !== null &&
      typeof obj[key] === 'string'
    ) {
      const text = obj[key] as string;

      if (
        /grant_type=/i.test(text) ||
        /assertion=/i.test(text) ||
        /secret/i.test(text)
      ) {
        (obj[key] as {}) = REDACT;
      }
    }
  }

  function redactObject<T extends GaxiosOptions['data'] | GaxiosResponse>(
    obj: T | null
  ) {
    if (!obj) {
      return;
    } else if (
      obj instanceof FormData ||
      obj instanceof URLSearchParams ||
      // support `node-fetch` FormData/URLSearchParams
      ('forEach' in obj && 'set' in obj)
    ) {
      (obj as FormData | URLSearchParams).forEach((_, key) => {
        if (['grant_type', 'assertion'].includes(key) || /secret/.test(key)) {
          (obj as FormData | URLSearchParams).set(key, REDACT);
        }
      });
    } else {
      if ('grant_type' in obj) {
        obj['grant_type'] = REDACT;
      }

      if ('assertion' in obj) {
        obj['assertion'] = REDACT;
      }

      if ('client_secret' in obj) {
        obj['client_secret'] = REDACT;
      }
    }
  }

  if (data.config) {
    redactHeaders(data.config.headers);

    redactString(data.config, 'data');
    redactObject(data.config.data);

    redactString(data.config, 'body');
    redactObject(data.config.body);

    try {
      const url = new URL('', data.config.url);

      if (url.searchParams.has('token')) {
        url.searchParams.set('token', REDACT);
      }

      if (url.searchParams.has('client_secret')) {
        url.searchParams.set('client_secret', REDACT);
      }

      data.config.url = url.toString();
    } catch {
      // ignore error - no need to parse an invalid URL
    }
  }

  if (data.response) {
    defaultErrorRedactor({config: data.response.config});
    redactHeaders(data.response.headers);

    // workaround for `node-fetch`'s `.data` deprecation...
    if ((data.response as {} as Response).bodyUsed) {
      redactString(data.response, 'data');
      redactObject(data.response.data);
    }
  }

  return data;
}<|MERGE_RESOLUTION|>--- conflicted
+++ resolved
@@ -120,11 +120,7 @@
 }
 
 /**
-<<<<<<< HEAD
- * @deprecated - use native {@link globalThis.Headers}.
-=======
  * @deprecated use native {@link globalThis.Headers}.
->>>>>>> 93bf4a81
  */
 export interface Headers {
   [index: string]: any;
@@ -149,11 +145,7 @@
    * Optional method to override making the actual HTTP request. Useful
    * for writing tests.
    *
-<<<<<<< HEAD
-   * @deprecated - Use {@link GaxiosOptions.fetchImplementation} instead.
-=======
    * @deprecated Use {@link GaxiosOptions.fetchImplementation} instead.
->>>>>>> 93bf4a81
    */
   adapter?: <T = any>(
     options: GaxiosOptions,
@@ -182,29 +174,9 @@
    *
    * This type does not have the native {@link globalThis.Headers Headers} in
    * its signature as it would break customers looking to modify headers before
-<<<<<<< HEAD
-   * providing to this library.
+   * providing to this library (new, unnecessary type checks/guards).
    */
   headers?: Headers;
-  /**
-   * The data to send in the {@link RequestInit.body} of the request. Data objects will be
-   * serialized as JSON, except for `FormData`.
-   *
-   * Note: if you would like to provide a Content-Type header other than
-   * application/json you you must provide a string or readable stream, rather
-   * than an object:
-   *
-   * @example
-   *
-   * {data: JSON.stringify({some: 'data'})}
-   * {data: fs.readFile('./some-data.jpeg')}
-   */
-  data?: any;
-=======
-   * providing to this library (new, unnecessary type checks/guards).
-   */
-  headers?: Headers;
->>>>>>> 93bf4a81
   /**
    * The data to send in the {@link RequestInit.body} of the request. Objects will be
    * serialized as JSON, except for:
@@ -251,34 +223,13 @@
    */
   maxContentLength?: number;
   /**
-<<<<<<< HEAD
-=======
-   * The maximum number of redirects to follow. Defaults to 20.
-   *
-   * @deprecated non-spec. Should use `20` if enabled per-spec: https://fetch.spec.whatwg.org/#http-redirect-fetch
-   */
-  maxRedirects?: number;
-  /**
-   * @deprecated non-spec. Should use `20` if enabled per-spec: https://fetch.spec.whatwg.org/#http-redirect-fetch
-   */
-  follow?: number;
-  /**
->>>>>>> 93bf4a81
    * A collection of parts to send as a `Content-Type: multipart/related` request.
    *
    * This is passed to {@link RequestInit.body}.
    */
   multipart?: GaxiosMultipartOptions[];
   params?: any;
-  /**
-   * @deprecated Use {@link URLSearchParams} instead and pass this directly to {@link GaxiosOptions.data `data`}.
-   */
-  paramsSerializer?: (params: {[index: string]: string | number}) => string;
   timeout?: number;
-  /**
-   * @deprecated ignored
-   */
-  onUploadProgress?: (progressEvent: any) => void;
   /**
    * If the `fetchImplementation` is native `fetch`, the
    * stream is a `ReadableStream`, otherwise `readable.Stream`
@@ -295,19 +246,9 @@
   retryConfig?: RetryConfig;
   retry?: boolean;
   /**
-<<<<<<< HEAD
-   * Enables aborting via {@link AbortController}
+   * Enables aborting via {@link AbortController}.
    */
   signal?: AbortSignal;
-=======
-   * Enables aborting via {@link AbortController}.
-   */
-  signal?: AbortSignal;
-  /**
-   * @deprecated non-spec. https://github.com/node-fetch/node-fetch/issues/1438
-   */
-  size?: number;
->>>>>>> 93bf4a81
   /**
    * Implementation of `fetch` to use when making the API call. Will use `fetch` by default.
    *
@@ -473,26 +414,6 @@
   function redactHeaders(headers?: Headers | globalThis.Headers) {
     if (!headers) return;
 
-<<<<<<< HEAD
-    const source: string[] =
-      headers instanceof Headers
-        ? // TS is missing Headers#keys at the time of writing
-          (headers as {} as {keys(): string[]}).keys()
-        : Object.keys(headers);
-
-    for (const key of source) {
-      // any casing of `Authentication`
-      // any casing of `Authorization`
-      // anything containing secret, such as 'client secret'
-      if (
-        /^authentication$/i.test(key) ||
-        /^authorization$/i.test(key) ||
-        /secret/i.test(key)
-      ) {
-        headers instanceof Headers
-          ? headers.set(key, REDACT)
-          : (headers[key] = REDACT);
-=======
     function check(key: string) {
       // any casing of `Authentication`
       // any casing of `Authorization`
@@ -507,7 +428,6 @@
     function redactHeadersObject(headers: Headers) {
       for (const key of Object.keys(headers)) {
         if (check(key)) headers[key] = REDACT;
->>>>>>> 93bf4a81
       }
     }
 
