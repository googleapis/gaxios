--- conflicted
+++ resolved
@@ -27,13 +27,8 @@
   defaultErrorRedactor,
 } from './common';
 import {getRetryConfig} from './retry';
-<<<<<<< HEAD
 import {Readable} from 'stream';
-=======
-import {PassThrough, Stream, pipeline} from 'stream';
-import {v4} from 'uuid';
 import {GaxiosInterceptorManager} from './interceptor';
->>>>>>> 56b1410a
 
 /* eslint-disable @typescript-eslint/no-explicit-any */
 
@@ -76,14 +71,9 @@
    * @param opts Set of HTTP options that will be used for this HTTP request.
    */
   async request<T = any>(opts: GaxiosOptions = {}): GaxiosPromise<T> {
-<<<<<<< HEAD
-    const prepared = await this.#prepareRequest(opts);
-    return this._request(prepared);
-=======
-    opts = await this.#prepareRequest(opts);
-    opts = await this.#applyRequestInterceptors(opts);
-    return this.#applyResponseInterceptors(this._request(opts));
->>>>>>> 56b1410a
+    let prepared = await this.#prepareRequest(opts);
+    prepared = await this.#applyRequestInterceptors(prepared);
+    return this.#applyResponseInterceptors(this._request(prepared));
   }
 
   private async _defaultAdapter<T>(
