// Copyright 2018 Google LLC
// Licensed under the Apache License, Version 2.0 (the "License");
// you may not use this file except in compliance with the License.
// You may obtain a copy of the License at
//
//    http://www.apache.org/licenses/LICENSE-2.0
//
// Unless required by applicable law or agreed to in writing, software
// distributed under the License is distributed on an "AS IS" BASIS,
// WITHOUT WARRANTIES OR CONDITIONS OF ANY KIND, either express or implied.
// See the License for the specific language governing permissions and
// limitations under the License.

import extend from 'extend';
import {Agent} from 'http';
import {Agent as HTTPSAgent} from 'https';
import {URL} from 'url';
import type nodeFetch from 'node-fetch' with {'resolution-mode': 'import'};

import {
  GaxiosMultipartOptions,
  GaxiosError,
  GaxiosOptions,
  GaxiosOptionsPrepared,
  GaxiosPromise,
  GaxiosResponse,
  defaultErrorRedactor,
} from './common.js';
import {getRetryConfig} from './retry.js';
import {Readable} from 'stream';
import {GaxiosInterceptorManager} from './interceptor.js';

const randomUUID = async () =>
  globalThis.crypto?.randomUUID() || (await import('crypto')).randomUUID();

/**
 * An interface for enforcing `fetch`-type compliance.
 *
 * @remarks
 *
 * This provides type guarantees during build-time, ensuring the `fetch` method is 1:1
 * compatible with the `fetch` API.
 */
interface FetchCompliance {
  fetch: typeof fetch;
}

export class Gaxios implements FetchCompliance {
  protected agentCache = new Map<
    string | URL,
    Agent | ((parsedUrl: URL) => Agent)
  >();

  /**
   * Default HTTP options that will be used for every HTTP request.
   */
  defaults: GaxiosOptions;

  /**
   * Interceptors
   */
  interceptors: {
    request: GaxiosInterceptorManager<GaxiosOptionsPrepared>;
    response: GaxiosInterceptorManager<GaxiosResponse>;
  };

  /**
   * The Gaxios class is responsible for making HTTP requests.
   * @param defaults The default set of options to be used for this instance.
   */
  constructor(defaults?: GaxiosOptions) {
    this.defaults = defaults || {};
    this.interceptors = {
      request: new GaxiosInterceptorManager(),
      response: new GaxiosInterceptorManager(),
    };
  }

  /**
   * A {@link fetch `fetch`} compliant API for {@link Gaxios}.
   *
   * @remarks
   *
   * This is useful as a drop-in replacement for `fetch` API usage.
   *
   * @example
   *
   * ```ts
   * const gaxios = new Gaxios();
   * const myFetch: typeof fetch = (...args) => gaxios.fetch(...args);
   * await myFetch('https://example.com');
   * ```
   *
   * @param args `fetch` API or `Gaxios#request` parameters
   * @returns the {@link Response} with Gaxios-added properties
   */
  fetch<T = unknown>(
    ...args: Parameters<typeof fetch> | Parameters<Gaxios['request']>
  ): GaxiosPromise<T> {
    // Up to 2 parameters in either overload
    const input = args[0];
    const init = args[1];

    let url: URL | undefined = undefined;
    const headers = new Headers();

    // prepare URL
    if (typeof input === 'string') {
      url = new URL(input);
    } else if (input instanceof URL) {
      url = input;
    } else if (input && input.url) {
      url = new URL(input.url);
    }

    // prepare headers
    if (input && typeof input === 'object' && 'headers' in input) {
      Gaxios.mergeHeaders(headers, input.headers);
    }
    if (init) {
      Gaxios.mergeHeaders(headers, new Headers(init.headers));
    }

    // prepare request
    if (typeof input === 'object' && !(input instanceof URL)) {
      // input must have been a non-URL object
      return this.request({...init, ...input, headers, url});
    } else {
      // input must have been a string or URL
      return this.request({...init, headers, url});
    }
  }

  /**
   * Perform an HTTP request with the given options.
   * @param opts Set of HTTP options that will be used for this HTTP request.
   */
  async request<T = any>(opts: GaxiosOptions = {}): GaxiosPromise<T> {
    let prepared = await this.#prepareRequest(opts);
    prepared = await this.#applyRequestInterceptors(prepared);
    return this.#applyResponseInterceptors(this._request(prepared));
  }

  private async _defaultAdapter<T>(
    config: GaxiosOptionsPrepared,
  ): Promise<GaxiosResponse<T>> {
    const fetchImpl =
      config.fetchImplementation ||
      this.defaults.fetchImplementation ||
      (await Gaxios.#getFetch());

    // node-fetch v3 warns when `data` is present
    // https://github.com/node-fetch/node-fetch/issues/1000
    const preparedOpts = {...config};
    delete preparedOpts.data;

    const res = (await fetchImpl(config.url, preparedOpts as {})) as Response;
    const data = await this.getResponseData(config, res);

    if (!Object.getOwnPropertyDescriptor(res, 'data')?.configurable) {
      // Work-around for `node-fetch` v3 as accessing `data` would otherwise throw
      Object.defineProperties(res, {
        data: {
          configurable: true,
          writable: true,
          enumerable: true,
          value: data,
        },
      });
    }

    // Keep object as an instance of `Response`
    return Object.assign(res, {config, data});
  }

  /**
   * Internal, retryable version of the `request` method.
   * @param opts Set of HTTP options that will be used for this HTTP request.
   */
  protected async _request<T = any>(
    opts: GaxiosOptionsPrepared,
  ): GaxiosPromise<T> {
    try {
      let translatedResponse: GaxiosResponse<T>;
      if (opts.adapter) {
        translatedResponse = await opts.adapter<T>(
          opts,
          this._defaultAdapter.bind(this),
        );
      } else {
        translatedResponse = await this._defaultAdapter(opts);
      }

      if (!opts.validateStatus!(translatedResponse.status)) {
        if (opts.responseType === 'stream') {
          const response = [];

          for await (const chunk of opts.data as Readable) {
            response.push(chunk);
          }

          translatedResponse.data = response as T;
        }

        const errorInfo = GaxiosError.extractAPIErrorFromResponse(
          translatedResponse,
          `Request failed with status code ${translatedResponse.status}`,
        );

        throw new GaxiosError<T>(
          errorInfo?.message,
          opts,
          translatedResponse,
          errorInfo,
        );
      }
      return translatedResponse;
    } catch (e) {
      let err: GaxiosError;

      if (e instanceof GaxiosError) {
        err = e;
      } else if (e instanceof Error) {
        err = new GaxiosError(e.message, opts, undefined, e);
      } else {
        err = new GaxiosError('Unexpected Gaxios Error', opts, undefined, e);
      }

      const {shouldRetry, config} = await getRetryConfig(err);
      if (shouldRetry && config) {
        err.config.retryConfig!.currentRetryAttempt =
          config.retryConfig!.currentRetryAttempt;

        // The error's config could be redacted - therefore we only want to
        // copy the retry state over to the existing config
        opts.retryConfig = err.config?.retryConfig;

        // re-prepare timeout for the next request
        this.#appendTimeoutToSignal(opts);

        return this._request<T>(opts);
      }

      if (opts.errorRedactor) {
        opts.errorRedactor(err);
      }

      throw err;
    }
  }

  private async getResponseData(
    opts: GaxiosOptionsPrepared,
    res: Response,
  ): Promise<any> {
    if (
      opts.maxContentLength &&
      res.headers.has('content-length') &&
      opts.maxContentLength <
        Number.parseInt(res.headers?.get('content-length') || '')
    ) {
      throw new GaxiosError(
        "Response's `Content-Length` is over the limit.",
        opts,
        Object.assign(res, {config: opts}) as GaxiosResponse,
      );
    }

    switch (opts.responseType) {
      case 'stream':
        return res.body;
      case 'json':
        return res.json();
      case 'arraybuffer':
        return res.arrayBuffer();
      case 'blob':
        return res.blob();
      case 'text':
        return res.text();
      default:
        return this.getResponseDataFromContentType(res);
    }
  }

  #urlMayUseProxy(
    url: string | URL,
    noProxy: GaxiosOptionsPrepared['noProxy'] = [],
  ): boolean {
    const candidate = new URL(url);
    const noProxyList = [...noProxy];
    const noProxyEnvList =
      (process.env.NO_PROXY ?? process.env.no_proxy)?.split(',') || [];

    for (const rule of noProxyEnvList) {
      noProxyList.push(rule.trim());
    }

    for (const rule of noProxyList) {
      // Match regex
      if (rule instanceof RegExp) {
        if (rule.test(candidate.toString())) {
          return false;
        }
      }
      // Match URL
      else if (rule instanceof URL) {
        if (rule.origin === candidate.origin) {
          return false;
        }
      }
      // Match string regex
      else if (rule.startsWith('*.') || rule.startsWith('.')) {
        const cleanedRule = rule.replace(/^\*\./, '.');
        if (candidate.hostname.endsWith(cleanedRule)) {
          return false;
        }
      }
      // Basic string match
      else if (
        rule === candidate.origin ||
        rule === candidate.hostname ||
        rule === candidate.href
      ) {
        return false;
      }
    }

    return true;
  }

  /**
   * Applies the request interceptors. The request interceptors are applied after the
   * call to prepareRequest is completed.
   *
   * @param {GaxiosOptionsPrepared} options The current set of options.
   *
   * @returns {Promise<GaxiosOptionsPrepared>} Promise that resolves to the set of options or response after interceptors are applied.
   */
  async #applyRequestInterceptors(
    options: GaxiosOptionsPrepared,
  ): Promise<GaxiosOptionsPrepared> {
    let promiseChain = Promise.resolve(options);

    for (const interceptor of this.interceptors.request.values()) {
      if (interceptor) {
        promiseChain = promiseChain.then(
          interceptor.resolved,
          interceptor.rejected,
        ) as Promise<GaxiosOptionsPrepared>;
      }
    }

    return promiseChain;
  }

  /**
   * Applies the response interceptors. The response interceptors are applied after the
   * call to request is made.
   *
   * @param {GaxiosOptionsPrepared} options The current set of options.
   *
   * @returns {Promise<GaxiosOptionsPrepared>} Promise that resolves to the set of options or response after interceptors are applied.
   */
  async #applyResponseInterceptors(
    response: GaxiosResponse | Promise<GaxiosResponse>,
  ) {
    let promiseChain = Promise.resolve(response);

    for (const interceptor of this.interceptors.response.values()) {
      if (interceptor) {
        promiseChain = promiseChain.then(
          interceptor.resolved,
          interceptor.rejected,
        ) as Promise<GaxiosResponse>;
      }
    }

    return promiseChain;
  }

  /**
   * Validates the options, merges them with defaults, and prepare request.
   *
   * @param options The original options passed from the client.
   * @returns Prepared options, ready to make a request
   */
  async #prepareRequest(
    options: GaxiosOptions,
  ): Promise<GaxiosOptionsPrepared> {
    // Prepare Headers - copy in order to not mutate the original objects
    const preparedHeaders = new Headers(this.defaults.headers);
    Gaxios.mergeHeaders(preparedHeaders, options.headers);

    // Merge options
    const opts = extend(true, {}, this.defaults, options);

    if (!opts.url) {
      throw new Error('URL is required.');
    }

    if (opts.baseURL) {
      opts.url = new URL(opts.url, opts.baseURL);
    }

    // don't modify the properties of a default or provided URL
    opts.url = new URL(opts.url);

    if (opts.params) {
      if (opts.paramsSerializer) {
        let additionalQueryParams = opts.paramsSerializer(opts.params);

        if (additionalQueryParams.startsWith('?')) {
          additionalQueryParams = additionalQueryParams.slice(1);
        }
        const prefix = opts.url.toString().includes('?') ? '&' : '?';
        opts.url = opts.url + prefix + additionalQueryParams;
      } else {
        const url = opts.url instanceof URL ? opts.url : new URL(opts.url);

        for (const [key, value] of new URLSearchParams(opts.params)) {
          url.searchParams.append(key, value);
        }

        opts.url = url;
      }
    }

    if (typeof options.maxContentLength === 'number') {
      opts.size = options.maxContentLength;
    }

    if (typeof options.maxRedirects === 'number') {
      opts.follow = options.maxRedirects;
    }

    const shouldDirectlyPassData =
      typeof opts.data === 'string' ||
      opts.data instanceof ArrayBuffer ||
      opts.data instanceof Blob ||
      // Node 18 does not have a global `File` object
      (globalThis.File && opts.data instanceof File) ||
      opts.data instanceof FormData ||
      opts.data instanceof Readable ||
      opts.data instanceof ReadableStream ||
      opts.data instanceof String ||
      opts.data instanceof URLSearchParams ||
      ArrayBuffer.isView(opts.data) || // `Buffer` (Node.js), `DataView`, `TypedArray`
      /**
       * @deprecated `node-fetch` or another third-party's request types
       */
      ['Blob', 'File', 'FormData'].includes(opts.data?.constructor?.name || '');

    if (opts.multipart?.length) {
      const boundary = await randomUUID();

      preparedHeaders.set(
        'content-type',
        `multipart/related; boundary=${boundary}`,
      );

      opts.body = Readable.from(
        this.getMultipartRequest(opts.multipart, boundary),
      ) as {} as ReadableStream;
    } else if (shouldDirectlyPassData) {
      opts.body = opts.data as BodyInit;
    } else if (typeof opts.data === 'object') {
      if (
        preparedHeaders.get('Content-Type') ===
        'application/x-www-form-urlencoded'
      ) {
        // If www-form-urlencoded content type has been set, but data is
        // provided as an object, serialize the content
        opts.body = opts.paramsSerializer
          ? opts.paramsSerializer(opts.data as {})
          : new URLSearchParams(opts.data as {});
      } else {
        if (!preparedHeaders.has('content-type')) {
          preparedHeaders.set('content-type', 'application/json');
        }

        opts.body = JSON.stringify(opts.data);
      }
    } else if (opts.data) {
      opts.body = opts.data as BodyInit;
    }

    opts.validateStatus = opts.validateStatus || this.validateStatus;
    opts.responseType = opts.responseType || 'unknown';
    if (!preparedHeaders.has('accept') && opts.responseType === 'json') {
      preparedHeaders.set('accept', 'application/json');
    }

    const proxy =
      opts.proxy ||
      process?.env?.HTTPS_PROXY ||
      process?.env?.https_proxy ||
      process?.env?.HTTP_PROXY ||
      process?.env?.http_proxy;

    if (opts.agent) {
      // don't do any of the following options - use the user-provided agent.
    } else if (proxy && this.#urlMayUseProxy(opts.url, opts.noProxy)) {
      const HttpsProxyAgent = await Gaxios.#getProxyAgent();

      if (this.agentCache.has(proxy)) {
        opts.agent = this.agentCache.get(proxy);
      } else {
        opts.agent = new HttpsProxyAgent(proxy, {
          cert: opts.cert,
          key: opts.key,
        });

        this.agentCache.set(proxy, opts.agent);
      }
    } else if (opts.cert && opts.key) {
      // Configure client for mTLS
      if (this.agentCache.has(opts.key)) {
        opts.agent = this.agentCache.get(opts.key);
      } else {
        opts.agent = new HTTPSAgent({
          cert: opts.cert,
          key: opts.key,
        });
        this.agentCache.set(opts.key, opts.agent);
      }
    }

    if (
      typeof opts.errorRedactor !== 'function' &&
      opts.errorRedactor !== false
    ) {
      opts.errorRedactor = defaultErrorRedactor;
    }

    if (opts.body && !('duplex' in opts)) {
      /**
       * required for Node.js and the type isn't available today
       * @link https://github.com/nodejs/node/issues/46221
       * @link https://github.com/microsoft/TypeScript-DOM-lib-generator/issues/1483
       */
      (opts as {duplex: string}).duplex = 'half';
    }

    this.#appendTimeoutToSignal(opts);

    return Object.assign(opts, {
      headers: preparedHeaders,
      url: opts.url instanceof URL ? opts.url : new URL(opts.url),
    });
  }

  #appendTimeoutToSignal(opts: GaxiosOptions) {
    if (opts.timeout) {
      const timeoutSignal = AbortSignal.timeout(opts.timeout);

      if (opts.signal && !opts.signal.aborted) {
        opts.signal = AbortSignal.any([opts.signal, timeoutSignal]);
      } else {
        opts.signal = timeoutSignal;
      }
    }
  }

  /**
   * By default, throw for any non-2xx status code
   * @param status status code from the HTTP response
   */
  private validateStatus(status: number) {
    return status >= 200 && status < 300;
  }

  /**
   * Attempts to parse a response by looking at the Content-Type header.
   * @param {Response} response the HTTP response.
   * @returns {Promise<any>} a promise that resolves to the response data.
   */
  private async getResponseDataFromContentType(
    response: Response,
  ): Promise<any> {
    let contentType = response.headers.get('Content-Type');
    if (contentType === null) {
      // Maintain existing functionality by calling text()
      return response.text();
    }
    contentType = contentType.toLowerCase();
    if (contentType.includes('application/json')) {
      let data = await response.text();
      try {
        data = JSON.parse(data);
      } catch {
        // continue
      }
      return data as {};
    } else if (contentType.match(/^text\//)) {
      return response.text();
    } else {
      // If the content type is something not easily handled, just return the raw data (blob)
      return response.blob();
    }
  }

  /**
   * Creates an async generator that yields the pieces of a multipart/related request body.
   * This implementation follows the spec: https://www.ietf.org/rfc/rfc2387.txt. However, recursive
   * multipart/related requests are not currently supported.
   *
   * @param {GaxioMultipartOptions[]} multipartOptions the pieces to turn into a multipart/related body.
   * @param {string} boundary the boundary string to be placed between each part.
   */
  private async *getMultipartRequest(
    multipartOptions: GaxiosMultipartOptions[],
    boundary: string,
  ) {
    const finale = `--${boundary}--`;
    for (const currentPart of multipartOptions) {
      const partContentType =
        currentPart.headers.get('Content-Type') || 'application/octet-stream';
      const preamble = `--${boundary}\r\nContent-Type: ${partContentType}\r\n\r\n`;
      yield preamble;
      if (typeof currentPart.content === 'string') {
        yield currentPart.content;
      } else {
        yield* currentPart.content;
      }
      yield '\r\n';
    }
    yield finale;
  }

  /**
   * A cache for the lazily-loaded proxy agent.
   *
   * Should use {@link Gaxios[#getProxyAgent]} to retrieve.
   */
  // using `import` to dynamically import the types here
  static #proxyAgent?: typeof import('https-proxy-agent').HttpsProxyAgent;

  /**
   * A cache for the lazily-loaded fetch library.
   *
   * Should use {@link Gaxios[#getFetch]} to retrieve.
   */
  //
  static #fetch?: typeof nodeFetch | typeof fetch;

  /**
   * Imports, caches, and returns a proxy agent - if not already imported
   *
   * @returns A proxy agent
   */
  static async #getProxyAgent() {
    this.#proxyAgent ||= (await import('https-proxy-agent')).HttpsProxyAgent;

    return this.#proxyAgent;
  }

  static async #getFetch() {
    const hasWindow = typeof window !== 'undefined' && !!window;

    this.#fetch ||= hasWindow
      ? window.fetch
      : (await import('node-fetch')).default;

    return this.#fetch;
  }

  /**
   * Merges headers.
<<<<<<< HEAD
=======
   * If the base headers do not exist a new `Headers` object will be returned.
   *
   * @remarks
   *
   * Using this utility can be helpful when the headers are not known to exist:
   * - if they exist as `Headers`, that instance will be used
   *   - it improves performance and allows users to use their existing references to their `Headers`
   * - if they exist in another form (`HeadersInit`), they will be used to create a new `Headers` object
   * - if the base headers do not exist a new `Headers` object will be created
>>>>>>> 28b6fc02
   *
   * @param base headers to append/overwrite to
   * @param append headers to append/overwrite with
   * @returns the base headers instance with merged `Headers`
   */
<<<<<<< HEAD
  static mergeHeaders(base: HeadersInit, ...append: HeadersInit[]): Headers {
=======
  static mergeHeaders(base?: HeadersInit, ...append: HeadersInit[]): Headers {
>>>>>>> 28b6fc02
    base = base instanceof Headers ? base : new Headers(base);

    for (const headers of append) {
      const add = headers instanceof Headers ? headers : new Headers(headers);

      add.forEach((value, key) => {
        // set-cookie is the only header that would repeat.
        // A bit of background: https://developer.mozilla.org/en-US/docs/Web/API/Headers/getSetCookie
        key === 'set-cookie' ? base.append(key, value) : base.set(key, value);
      });
    }

    return base;
  }
}

type HeadersInit = ConstructorParameters<typeof Headers>[0];<|MERGE_RESOLUTION|>--- conflicted
+++ resolved
@@ -666,8 +666,6 @@
 
   /**
    * Merges headers.
-<<<<<<< HEAD
-=======
    * If the base headers do not exist a new `Headers` object will be returned.
    *
    * @remarks
@@ -677,17 +675,12 @@
    *   - it improves performance and allows users to use their existing references to their `Headers`
    * - if they exist in another form (`HeadersInit`), they will be used to create a new `Headers` object
    * - if the base headers do not exist a new `Headers` object will be created
->>>>>>> 28b6fc02
    *
    * @param base headers to append/overwrite to
    * @param append headers to append/overwrite with
    * @returns the base headers instance with merged `Headers`
    */
-<<<<<<< HEAD
-  static mergeHeaders(base: HeadersInit, ...append: HeadersInit[]): Headers {
-=======
   static mergeHeaders(base?: HeadersInit, ...append: HeadersInit[]): Headers {
->>>>>>> 28b6fc02
     base = base instanceof Headers ? base : new Headers(base);
 
     for (const headers of append) {
