--- conflicted
+++ resolved
@@ -656,14 +656,9 @@
    *
    * Using this utility can be helpful when the headers are not known to exist:
    * - if they exist as `Headers`, that instance will be used
-<<<<<<< HEAD
-   * - if they exist in another form, they will be used as a new Headers object
-   * - if they do not exist
-=======
    *   - it improves performance and allows users to use their existing references to their `Headers`
    * - if they exist in another form (`HeadersInit`), they will be used to create a new `Headers` object
    * - if the base headers do not exist a new `Headers` object will be created
->>>>>>> e4829bee
    *
    * @param base headers to append/overwrite to
    * @param append headers to append/overwrite with
