--- conflicted
+++ resolved
@@ -77,11 +77,7 @@
   }
 
   private async _defaultAdapter<T>(
-<<<<<<< HEAD
-    config: GaxiosOptionsPrepared
-=======
     config: GaxiosOptionsPrepared,
->>>>>>> 287d522c
   ): Promise<GaxiosResponse<T>> {
     const fetchImpl =
       config.fetchImplementation ||
@@ -96,13 +92,8 @@
     const res = (await fetchImpl(config.url, preparedOpts as {})) as Response;
     const data = await this.getResponseData(config, res);
 
-<<<<<<< HEAD
-    // `node-fetch`'s data isn't writable. Native `fetch`'s is.
-    if (!Object.getOwnPropertyDescriptor(res, 'data')?.configurable) {
-=======
     if (!Object.getOwnPropertyDescriptor(res, 'data')?.configurable) {
       // Work-around for `node-fetch` v3 as accessing `data` would otherwise throw
->>>>>>> 287d522c
       Object.defineProperties(res, {
         data: {
           configurable: true,
@@ -122,11 +113,7 @@
    * @param opts Set of HTTP options that will be used for this HTTP request.
    */
   protected async _request<T = any>(
-<<<<<<< HEAD
-    opts: GaxiosOptionsPrepared
-=======
     opts: GaxiosOptionsPrepared,
->>>>>>> 287d522c
   ): GaxiosPromise<T> {
     try {
       let translatedResponse: GaxiosResponse<T>;
@@ -179,11 +166,7 @@
 
   private async getResponseData(
     opts: GaxiosOptionsPrepared,
-<<<<<<< HEAD
-    res: Response
-=======
     res: Response,
->>>>>>> 287d522c
   ): Promise<any> {
     if (
       opts.maxContentLength &&
@@ -194,11 +177,7 @@
       throw new GaxiosError(
         "Response's `Content-Length` is over the limit.",
         opts,
-<<<<<<< HEAD
-        Object.assign(res, {config: opts}) as GaxiosResponse
-=======
         Object.assign(res, {config: opts}) as GaxiosResponse,
->>>>>>> 287d522c
       );
     }
 
@@ -220,11 +199,7 @@
 
   #urlMayUseProxy(
     url: string | URL,
-<<<<<<< HEAD
-    noProxy: GaxiosOptionsPrepared['noProxy'] = []
-=======
     noProxy: GaxiosOptionsPrepared['noProxy'] = [],
->>>>>>> 287d522c
   ): boolean {
     const candidate = new URL(url);
     const noProxyList = [...noProxy];
@@ -277,11 +252,7 @@
    * @returns {Promise<GaxiosOptionsPrepared>} Promise that resolves to the set of options or response after interceptors are applied.
    */
   async #applyRequestInterceptors(
-<<<<<<< HEAD
-    options: GaxiosOptionsPrepared
-=======
     options: GaxiosOptionsPrepared,
->>>>>>> 287d522c
   ): Promise<GaxiosOptionsPrepared> {
     let promiseChain = Promise.resolve(options);
 
@@ -289,11 +260,7 @@
       if (interceptor) {
         promiseChain = promiseChain.then(
           interceptor.resolved,
-<<<<<<< HEAD
-          interceptor.rejected
-=======
           interceptor.rejected,
->>>>>>> 287d522c
         ) as Promise<GaxiosOptionsPrepared>;
       }
     }
@@ -333,11 +300,7 @@
    * @returns Prepared options, ready to make a request
    */
   async #prepareRequest(
-<<<<<<< HEAD
-    options: GaxiosOptions
-=======
     options: GaxiosOptions,
->>>>>>> 287d522c
   ): Promise<GaxiosOptionsPrepared> {
     const opts = extend(true, {}, this.defaults, options);
     if (!opts.url) {
@@ -390,12 +353,8 @@
       typeof opts.data === 'string' ||
       opts.data instanceof ArrayBuffer ||
       opts.data instanceof Blob ||
-<<<<<<< HEAD
-      opts.data instanceof File ||
-=======
       // Node 18 does not have a global `File` object
       (globalThis.File && opts.data instanceof File) ||
->>>>>>> 287d522c
       opts.data instanceof FormData ||
       opts.data instanceof Readable ||
       opts.data instanceof ReadableStream ||
@@ -412,16 +371,6 @@
 
       preparedHeaders.set(
         'content-type',
-<<<<<<< HEAD
-        `multipart/related; boundary=${boundary}`
-      );
-
-      opts.body = Readable.from(
-        this.getMultipartRequest(opts.multipart, boundary)
-      ) as {} as ReadableStream;
-    } else if (shouldDirectlyPassData) {
-      opts.body = opts.data as BodyInit;
-=======
         `multipart/related; boundary=${boundary}`,
       );
 
@@ -430,18 +379,6 @@
       ) as {} as ReadableStream;
     } else if (shouldDirectlyPassData) {
       opts.body = opts.data as BodyInit;
-
-      /**
-       * Used for backwards-compatibility.
-       *
-       * @deprecated we shouldn't infer Buffers as JSON
-       */
-      if ('Buffer' in globalThis && Buffer.isBuffer(opts.data)) {
-        if (!preparedHeaders.has('content-type')) {
-          preparedHeaders.set('content-type', 'application/json');
-        }
-      }
->>>>>>> 287d522c
     } else if (typeof opts.data === 'object') {
       if (
         preparedHeaders.get('Content-Type') ===
@@ -540,11 +477,7 @@
    * @returns {Promise<any>} a promise that resolves to the response data.
    */
   private async getResponseDataFromContentType(
-<<<<<<< HEAD
-    response: Response
-=======
     response: Response,
->>>>>>> 287d522c
   ): Promise<any> {
     let contentType = response.headers.get('Content-Type');
     if (contentType === null) {
@@ -585,11 +518,7 @@
       const headers =
         currentPart.headers instanceof Headers
           ? currentPart.headers
-<<<<<<< HEAD
-          : new Headers(currentPart.headers);
-=======
           : new Headers(currentPart.headers as HeadersInit);
->>>>>>> 287d522c
       const partContentType =
         headers.get('Content-Type') || 'application/octet-stream';
       const preamble = `--${boundary}\r\nContent-Type: ${partContentType}\r\n\r\n`;
