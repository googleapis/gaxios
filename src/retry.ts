--- conflicted
+++ resolved
@@ -102,15 +102,10 @@
 function shouldRetryRequest(err: GaxiosError) {
   const config = getConfig(err);
 
-<<<<<<< HEAD
-  if (err.config.signal?.aborted || err.code === 'AbortError') {
-=======
   if (
-    (err.config.signal?.aborted && err.error?.name !== 'TimeoutError') ||
-    err.name === 'AbortError' ||
-    err.error?.name === 'AbortError'
+    (err.config.signal?.aborted && err.code !== 'TimeoutError') ||
+    err.code === 'AbortError'
   ) {
->>>>>>> 85a81c68
     return false;
   }
 
