// Copyright 2018 Google LLC
// Licensed under the Apache License, Version 2.0 (the "License");
// you may not use this file except in compliance with the License.
// You may obtain a copy of the License at
//
//    http://www.apache.org/licenses/LICENSE-2.0
//
// Unless required by applicable law or agreed to in writing, software
// distributed under the License is distributed on an "AS IS" BASIS,
// WITHOUT WARRANTIES OR CONDITIONS OF ANY KIND, either express or implied.
// See the License for the specific language governing permissions and
// limitations under the License.

import {GaxiosError} from './common';

export async function getRetryConfig(err: GaxiosError) {
  let config = getConfig(err);
  if (!err || !err.config || (!config && !err.config.retry)) {
    return {shouldRetry: false};
  }
  config = config || {};
  config.currentRetryAttempt = config.currentRetryAttempt || 0;
  config.retry =
    config.retry === undefined || config.retry === null ? 3 : config.retry;
  config.httpMethodsToRetry = config.httpMethodsToRetry || [
    'GET',
    'HEAD',
    'PUT',
    'OPTIONS',
    'DELETE',
  ];
  config.noResponseRetries =
    config.noResponseRetries === undefined || config.noResponseRetries === null
      ? 2
      : config.noResponseRetries;

  // If this wasn't in the list of status codes where we want
  // to automatically retry, return.
  const retryRanges = [
    // https://en.wikipedia.org/wiki/List_of_HTTP_status_codes
    // 1xx - Retry (Informational, request still processing)
    // 2xx - Do not retry (Success)
    // 3xx - Do not retry (Redirect)
    // 4xx - Do not retry (Client errors)
    // 408 - Retry ("Request Timeout")
    // 429 - Retry ("Too Many Requests")
    // 5xx - Retry (Server errors)
    [100, 199],
    [408, 408],
    [429, 429],
    [500, 599],
  ];
  config.statusCodesToRetry = config.statusCodesToRetry || retryRanges;

  // Put the config back into the err
  err.config.retryConfig = config;

  // Determine if we should retry the request
  const shouldRetryFn = config.shouldRetry || shouldRetryRequest;
  if (!(await shouldRetryFn(err))) {
    return {shouldRetry: false, config: err.config};
  }

  // Calculate time to wait with exponential backoff.
  // If this is the first retry, look for a configured retryDelay.
  const retryDelay = config.currentRetryAttempt ? 0 : config.retryDelay ?? 100;
  // Formula: retryDelay + ((2^c - 1 / 2) * 1000)
  const delay =
    retryDelay + ((Math.pow(2, config.currentRetryAttempt) - 1) / 2) * 1000;

  // We're going to retry!  Increment the counter.
  err.config.retryConfig!.currentRetryAttempt! += 1;

  // Create a promise that invokes the retry after the backOffDelay
  const backoff = config.retryBackoff
    ? config.retryBackoff(err, delay)
    : new Promise(resolve => {
        setTimeout(resolve, delay);
      });

  // Notify the user if they added an `onRetryAttempt` handler
  if (config.onRetryAttempt) {
    config.onRetryAttempt(err);
  }

  // Return the promise in which recalls Gaxios to retry the request
  await backoff;
  return {shouldRetry: true, config: err.config};
}

/**
 * Determine based on config if we should retry the request.
 * @param err The GaxiosError passed to the interceptor.
 */
function shouldRetryRequest(err: GaxiosError) {
  const config = getConfig(err);

<<<<<<< HEAD
  // `fetch` raises an AbortError if signaled:
  // https://developer.mozilla.org/en-US/docs/Web/API/AbortController/abort
=======
>>>>>>> 93bf4a81
  if (
    err.config.signal?.aborted ||
    err.name === 'AbortError' ||
    err.error?.name === 'AbortError'
  ) {
    return false;
  }

  // If there's no config, or retries are disabled, return.
  if (!config || config.retry === 0) {
    return false;
  }

  // Check if this error has no response (ETIMEDOUT, ENOTFOUND, etc)
  if (
    !err.response &&
    (config.currentRetryAttempt || 0) >= config.noResponseRetries!
  ) {
    return false;
  }

  // Only retry with configured HttpMethods.
  if (
    !err.config.method ||
    config.httpMethodsToRetry!.indexOf(err.config.method.toUpperCase()) < 0
  ) {
    return false;
  }

  // If this wasn't in the list of status codes where we want
  // to automatically retry, return.
  if (err.response && err.response.status) {
    let isInRange = false;
    for (const [min, max] of config.statusCodesToRetry!) {
      const status = err.response.status;
      if (status >= min && status <= max) {
        isInRange = true;
        break;
      }
    }
    if (!isInRange) {
      return false;
    }
  }

  // If we are out of retry attempts, return
  config.currentRetryAttempt = config.currentRetryAttempt || 0;
  if (config.currentRetryAttempt >= config.retry!) {
    return false;
  }

  return true;
}

/**
 * Acquire the raxConfig object from an GaxiosError if available.
 * @param err The Gaxios error with a config object.
 */
function getConfig(err: GaxiosError) {
  if (err && err.config && err.config.retryConfig) {
    return err.config.retryConfig;
  }
  return;
}<|MERGE_RESOLUTION|>--- conflicted
+++ resolved
@@ -95,16 +95,9 @@
 function shouldRetryRequest(err: GaxiosError) {
   const config = getConfig(err);
 
-<<<<<<< HEAD
   // `fetch` raises an AbortError if signaled:
   // https://developer.mozilla.org/en-US/docs/Web/API/AbortController/abort
-=======
->>>>>>> 93bf4a81
-  if (
-    err.config.signal?.aborted ||
-    err.name === 'AbortError' ||
-    err.error?.name === 'AbortError'
-  ) {
+  if (err.config.signal?.aborted || err.error?.name === 'AbortError') {
     return false;
   }
 
