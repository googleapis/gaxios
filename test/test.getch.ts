// Copyright 2018 Google LLC
// Licensed under the Apache License, Version 2.0 (the "License");
// you may not use this file except in compliance with the License.
// You may obtain a copy of the License at
//
//    http://www.apache.org/licenses/LICENSE-2.0
//
// Unless required by applicable law or agreed to in writing, software
// distributed under the License is distributed on an "AS IS" BASIS,
// WITHOUT WARRANTIES OR CONDITIONS OF ANY KIND, either express or implied.
// See the License for the specific language governing permissions and
// limitations under the License.

import assert from 'assert';
import nock from 'nock';
import sinon from 'sinon';
import stream, {Readable} from 'stream';
import {describe, it, afterEach} from 'mocha';
import {HttpsProxyAgent} from 'https-proxy-agent';
import {
  Gaxios,
  GaxiosError,
  request,
  GaxiosOptions,
  GaxiosResponse,
  GaxiosPromise,
} from '../src';
import {GAXIOS_ERROR_SYMBOL, GaxiosOptionsPrepared} from '../src/common';
import {pkg} from '../src/util';
import fs from 'fs';

nock.disableNetConnect();

const sandbox = sinon.createSandbox();
afterEach(() => {
  sandbox.restore();
  nock.cleanAll();
});

const url = 'https://example.com';

function setEnv(obj: {}) {
  return sandbox.stub(process, 'env').value(obj);
}

describe('🦖 option validation', () => {
  it('should throw an error if a url is not provided', async () => {
    await assert.rejects(request({}), /URL is required/);
  });
});

describe('🚙 error handling', () => {
  it('should throw on non-2xx responses by default', async () => {
    const scope = nock(url).get('/').reply(500);
    await assert.rejects(request({url}), (err: GaxiosError) => {
      scope.done();
      return err.status === 500;
    });
  });

  it('should throw the error as a GaxiosError object, regardless of Content-Type header', async () => {
    const body = {
      error: {
        status: 404,
        message: 'File not found',
      },
    };
    const scope = nock(url).get('/').reply(404, body);
    await assert.rejects(
      request<JSON>({url, responseType: 'json'}),
      (err: GaxiosError) => {
        scope.done();
        return (
          err.status === 404 &&
          err.message === 'Request failed with status code 404' &&
          err.response?.data.error.message === 'File not found'
        );
      }
    );
  });

  it('should throw the error as a GaxiosError object (with the message as a string), even if the request type is requested as an arraybuffer', async () => {
    const body = {
      error: {
        status: 404,
        message: 'File not found',
      },
    };
    const scope = nock(url).get('/').reply(404, body);

    await assert.rejects(
      request<ArrayBuffer>({url, responseType: 'arraybuffer'}),
      (err: GaxiosError) => {
        scope.done();
        return (
          err.status === 404 &&
          err.message === 'Request failed with status code 404' &&
          err.response?.data.error.message === 'File not found'
        );
      }
    );
  });

  it('should not throw an error during a translation error', () => {
    const notJSON = '.';
    const response = {
      config: {
        responseType: 'json',
      },
      data: notJSON,
      status: 500,
      statusText: '',
      headers: {},
    } as GaxiosResponse;

    const error = new GaxiosError(
      'translation test',
      {} as GaxiosOptionsPrepared,
      response
    );

    assert(error.response);
    assert.equal(error.response.data, '.');
  });

  it('should support `instanceof` for GaxiosErrors of the same version', () => {
    class A extends GaxiosError {}

    const wrongVersion = {[GAXIOS_ERROR_SYMBOL]: '0.0.0'};
    const correctVersion = {[GAXIOS_ERROR_SYMBOL]: pkg.version};
    const child = new A('', {} as GaxiosOptionsPrepared);

    assert.equal(wrongVersion instanceof GaxiosError, false);
    assert.equal(correctVersion instanceof GaxiosError, true);
    assert.equal(child instanceof GaxiosError, true);
  });
});

describe('🥁 configuration options', () => {
  it('should accept `URL` objects', async () => {
    const scope = nock(url).get('/').reply(204);
    const res = await request({url: new URL(url)});
    scope.done();
    assert.strictEqual(res.status, 204);
  });

  it('should accept `Request` objects', async () => {
    const body = 'abc';
    const scope = nock(url).post('/', body).reply(204);
    const res = await request(
      new Request(url, {
        method: 'POST',
        headers: {'content-type': 'application/json'},
        body,
      })
    );
    scope.done();
    assert.strictEqual(res.status, 204);
  });

  it('should use options passed into the constructor', async () => {
    const scope = nock(url).head('/').reply(200);
    const inst = new Gaxios({method: 'HEAD'});
    const res = await inst.request({url});
    scope.done();
    assert.strictEqual(res.config.method, 'HEAD');
  });

  it('should handle nested options passed into the constructor', async () => {
    const scope = nock(url).get('/').reply(200);
    const inst = new Gaxios({headers: {apple: 'juice'}});
    const res = await inst.request({url, headers: {figgy: 'pudding'}});
    scope.done();
    assert.strictEqual(res.config.headers.get('apple'), 'juice');
    assert.strictEqual(res.config.headers.get('figgy'), 'pudding');
  });

  it('should allow setting a base url in the options', async () => {
    const scope = nock(url).get('/v1/mango').reply(200, {});
    const inst = new Gaxios({baseURL: `${url}/v1`});
    const res = await inst.request({url: '/mango'});
    scope.done();
    assert.deepStrictEqual(res.data, {});
  });

  it('should allow overriding valid status', async () => {
    const scope = nock(url).get('/').reply(304);
    const res = await request({url, validateStatus: () => true});
    scope.done();
    assert.strictEqual(res.status, 304);
  });

  it('should allow setting maxContentLength', async () => {
    const body = {hello: '🌎'};
    const scope = nock(url)
      .get('/')
      .reply(200, body, {'content-length': body.toString().length.toString()});
    const maxContentLength = 1;
    await assert.rejects(request({url, maxContentLength}), (err: Error) => {
      return err instanceof GaxiosError && /limit/.test(err.message);
    });

    scope.done();
  });

  it('should support redirects by default', async () => {
    const body = {hello: '🌎'};
    const url = new URL('https://example.com/foo/');

    nock.enableNetConnect();
    const scope = nock(url.origin)
      .get('/foo/')
      .reply(302, undefined, {location: '/redirect/'})
      .get('/redirect/')
      .reply(200, body);

    const res = await request(url);
    scope.done();
    assert.deepStrictEqual(res.data, body);
    assert.strictEqual(res.url, `${url}/foo`);
  });

  it('should allow overriding the adapter', async () => {
    const response = {
      data: {hello: '🌎'},
      config: {},
      status: 200,
      statusText: 'OK',
      headers: new Headers(),
    } as GaxiosResponse;
    const adapter = () => Promise.resolve(response);
    const res = await request({url, adapter});
    assert.strictEqual(response, res);
  });

  it('should allow overriding the adapter with default adapter wrapper', async () => {
    const body = {hello: '🌎'};
    const extraProperty = '🦦';
    const scope = nock(url).get('/').reply(200, body);
    const timings: {duration: number}[] = [];
    const res = await request({
      url,
      adapter: async (opts, defaultAdapter) => {
        const begin = Date.now();
        const res = await defaultAdapter(opts);
        const end = Date.now();
        res.data = {
          ...res.data,
          extraProperty,
        };
        timings.push({duration: end - begin});
        return res;
      },
    });
    scope.done();
    assert.deepStrictEqual(res.data, {
      ...body,
      extraProperty,
    });
    assert(timings.length === 1);
    assert(typeof timings[0].duration === 'number');
  });

  it('should encode URL parameters', async () => {
    const path = '/?james=kirk&montgomery=scott';
    const opts = {url: `${url}${path}`};
    const scope = nock(url).get(path).reply(200, {});
    const res = await request(opts);
    assert.strictEqual(res.status, 200);
    assert.strictEqual(res.config.url?.toString(), url + path);
    scope.done();
  });

  it('should preserve the original querystring', async () => {
    const path = '/?robot';
    const opts = {url: `${url}${path}`};
    const scope = nock(url).get(path).reply(200, {});
    const res = await request(opts);
    assert.strictEqual(res.status, 200);
    assert.strictEqual(res.config.url?.toString(), url + path);
    scope.done();
  });

  it('should handle empty querystring params', async () => {
    const scope = nock(url).get('/').reply(200, {});
    const res = await request({
      url,
      params: {},
    });
    assert.strictEqual(res.status, 200);
    scope.done();
  });

  it('should encode parameters from the params option', async () => {
    const opts = {url, params: {james: 'kirk', montgomery: 'scott'}};
    const qs = '?james=kirk&montgomery=scott';
    const path = `/${qs}`;
    const scope = nock(url).get(path).reply(200, {});
    const res = await request(opts);
    assert.strictEqual(res.status, 200);
    assert.strictEqual(
      res.config.url?.toString(),
      new URL(url + qs).toString()
    );
    scope.done();
  });

  it('should merge URL parameters with the params option', async () => {
    const opts = {
      url: `${url}/?james=beckwith&montgomery=scott`,
      params: {james: 'kirk'},
    };
    const path = '/?james=beckwith&montgomery=scott&james=kirk';
    const scope = nock(url).get(path).reply(200, {});
    const res = await request(opts);
    assert.strictEqual(res.status, 200);
    assert.strictEqual(res.config.url?.toString(), url + path);
    scope.done();
  });

  it('should return json by default', async () => {
    const body = {hello: '🌎'};
    const scope = nock(url).get('/').reply(200, body);
    const res = await request({url});
    scope.done();
    assert.deepStrictEqual(body, res.data);
  });

  it('should send an application/json header by default', async () => {
    const scope = nock(url)
      .matchHeader('accept', 'application/json')
      .get('/')
      .reply(200, {});
    const res = await request({url, responseType: 'json'});
    scope.done();
    assert.deepStrictEqual(res.data, {});
  });

  // TODO: Should update with `fetch` compatible proxy agent first
  describe.skip('proxying', () => {
    const url = 'https://domain.example.com/with-path';
    const proxy = 'https://fake.proxy/';
    let gaxios: Gaxios;
    let request: Gaxios['request'];
    let responseBody: {};
    let scope: nock.Scope;

    beforeEach(() => {
      gaxios = new Gaxios();
      request = gaxios.request.bind(gaxios);
      responseBody = {hello: '🌎'};

      const direct = new URL(url);
      scope = nock(direct.origin).get(direct.pathname).reply(200, responseBody);
    });

    function expectDirect(res: GaxiosResponse) {
      scope.done();
      assert.deepStrictEqual(res.data, responseBody);
      assert.strictEqual(res.config.agent, undefined);
    }

    function expectProxy(res: GaxiosResponse) {
      scope.done();
      assert.deepStrictEqual(res.data, responseBody);
      assert.ok(res.config.agent instanceof HttpsProxyAgent);
      assert.equal(res.config.agent.proxy.toString(), proxy);
    }

    it('should use an https proxy if asked nicely (config)', async () => {
      const res = await request({url, proxy});
      expectProxy(res);
    });

    it('should use an https proxy if asked nicely (env)', async () => {
      setEnv({https_proxy: proxy});

      const res = await request({url});
      expectProxy(res);
    });

    it('should use mTLS with proxy', async () => {
      const cert = 'cert';
      const key = 'key';
      const res = await request({url, proxy, cert, key});
      expectProxy(res);

      assert(res.config.agent instanceof HttpsProxyAgent);
      assert.equal(res.config.agent.connectOpts.cert, cert);
      assert.equal(res.config.agent.connectOpts.key, key);
    });

    it('should load the proxy from the cache', async () => {
      const res1 = await request({url, proxy});
      const agent = res1.config.agent;
      expectProxy(res1);

      const direct = new URL(url);

      scope = nock(direct.origin).get(direct.pathname).reply(200, responseBody);

      const res2 = await request({url, proxy});
      assert.strictEqual(agent, res2.config.agent);
      expectProxy(res2);
    });

    it('should load the proxy from the cache with mTLS', async () => {
      const cert = 'cert';
      const key = 'key';
      const res1 = await request({url, proxy, cert, key});

      const agent = res1.config.agent;
      expectProxy(res1);

      const direct = new URL(url);

      scope = nock(direct.origin).get(direct.pathname).reply(200, responseBody);

      const res2 = await request({url, proxy});
      assert.strictEqual(agent, res2.config.agent);
      expectProxy(res2);

      assert(res2.config.agent instanceof HttpsProxyAgent);
      assert.equal(res2.config.agent.connectOpts.cert, cert);
      assert.equal(res2.config.agent.connectOpts.key, key);
    });

    describe('noProxy', () => {
      it('should not proxy when url matches `noProxy` (config > string)', async () => {
        const noProxy = [new URL(url).host];

        const res = await request({url, proxy, noProxy});
        expectDirect(res);
      });

      it('should not proxy when url matches `noProxy` (config > URL)', async () => {
        // should match by `URL#origin`
        const noProxyURL = new URL(url);
        noProxyURL.pathname = '/some-other-path';
        const noProxy = [noProxyURL];

        const res = await request({url, proxy, noProxy});
        expectDirect(res);
      });

      it('should not proxy when url matches `noProxy` (config > RegExp)', async () => {
        const noProxy = [/example.com/];

        const res = await request({url, proxy, noProxy});
        expectDirect(res);
      });

      it('should not proxy when url matches `noProxy` (config + env > match config)', async () => {
        const noProxy = [url];
        setEnv({no_proxy: 'https://foo.bar'});

        const res = await request({url, proxy, noProxy});
        expectDirect(res);
      });

      it('should not proxy when url matches `noProxy` (config + env > match env)', async () => {
        const noProxy = ['https://foo.bar'];
        setEnv({no_proxy: url});

        const res = await request({url, proxy, noProxy});
        expectDirect(res);
      });

      it('should proxy when url does not match `noProxy` (config > string)', async () => {
        const noProxy = [url];

        const res = await request({url, proxy, noProxy});
        expectDirect(res);
      });

      it('should proxy if url does not match `noProxy` (config > URL > diff origin > protocol)', async () => {
        const noProxyURL = new URL(url);
        noProxyURL.protocol = 'http:';
        const noProxy = [noProxyURL];

        const res = await request({url, proxy, noProxy});
        expectProxy(res);
      });

      it('should proxy if url does not match `noProxy` (config > URL > diff origin > port)', async () => {
        const noProxyURL = new URL(url);
        noProxyURL.port = '8443';
        const noProxy = [noProxyURL];

        const res = await request({url, proxy, noProxy});
        expectProxy(res);
      });

      it('should proxy if url does not match `noProxy` (env)', async () => {
        setEnv({https_proxy: proxy, no_proxy: 'https://blah'});

        const res = await request({url});
        expectProxy(res);
      });

      it('should not proxy if `noProxy` env var matches the origin or hostname of the URL (config > string)', async () => {
        const noProxy = [new URL(url).hostname];

        const res = await request({url, proxy, noProxy});
        expectDirect(res);
      });

      it('should not proxy if `noProxy` env var matches the origin or hostname of the URL (env)', async () => {
        setEnv({https_proxy: proxy, no_proxy: new URL(url).hostname});

        const res = await request({url});
        expectDirect(res);
      });

      it('should not proxy if `noProxy` env variable has asterisk, and URL partially matches (config)', async () => {
        const parentHost = new URL(url).hostname.split('.').slice(1).join('.');
        // ensure we have a host for a valid test
        assert(parentHost);
        const noProxy = [`*.${parentHost}`];

        const res = await request({url, proxy, noProxy});
        expectDirect(res);
      });

      it('should not proxy if `noProxy` env variable has asterisk, and URL partially matches (env)', async () => {
        const parentHost = new URL(url).hostname.split('.').slice(1).join('.');
        // ensure we have a host for a valid test
        assert(parentHost);
        setEnv({https_proxy: proxy, no_proxy: `*.${parentHost}`});

        const res = await request({url});
        expectDirect(res);
      });

      it('should not proxy if `noProxy` env variable starts with a dot, and URL partially matches (config)', async () => {
        const parentHost = new URL(url).hostname.split('.').slice(1).join('.');
        // ensure we have a host for a valid test
        assert(parentHost);
        const noProxy = [`.${parentHost}`];

        const res = await request({url, proxy, noProxy});
        expectDirect(res);
      });

      it('should not proxy if `noProxy` env variable starts with a dot, and URL partially matches (env)', async () => {
        const parentHost = new URL(url).hostname.split('.').slice(1).join('.');
        // ensure we have a host for a valid test
        assert(parentHost);

        setEnv({https_proxy: proxy, no_proxy: '.example.com'});

        const res = await request({url});
        expectDirect(res);
      });

      it('should proxy if `noProxy` env variable has asterisk, but URL is not matching (config)', async () => {
        const noProxy = ['*.no.match'];

        const res = await request({url, proxy, noProxy});
        expectProxy(res);
      });

      it('should proxy if `noProxy` env variable has asterisk, but URL is not matching (env)', async () => {
        setEnv({https_proxy: proxy, no_proxy: '*.no.match'});

        const res = await request({url});
        expectProxy(res);
      });

      it('should allow comma-separated lists for `noProxy` env variables (config)', async () => {
        const parentHost = new URL(url).hostname.split('.').slice(1).join('.');
        // ensure we have a host for a valid test
        assert(parentHost);

        const noProxy = ['google.com', `*.${parentHost}`, 'hello.com'];

        const res = await request({url, proxy, noProxy});
        expectDirect(res);
      });

      it('should allow comma-separated lists for `noProxy` env variables (env)', async () => {
        const parentHost = new URL(url).hostname.split('.').slice(1).join('.');
        // ensure we have a host for a valid test
        assert(parentHost);
        // added spaces to ensure trimming works as expected
        const noProxy = [' google.com ', ` *.${parentHost} `, ' hello.com '];
        setEnv({https_proxy: proxy, no_proxy: noProxy.join(',')});

        const res = await request({url});
        expectDirect(res);
      });
    });
  });

  it('should include the request data in the response config', async () => {
    const body = {hello: '🌎'};
    const scope = nock(url).post('/', body).reply(200);
    const res = await request({url, method: 'POST', data: body});
    scope.done();
    assert.deepStrictEqual(res.config.data, body);
  });

  it('should not stringify the data if it is appended by a form', async () => {
    const formData = new FormData();
    formData.append('test', '123');

    const scope = nock(url)
      .post('/', body => {
        /**
         * Sample from native `fetch`
         * body: '------formdata-undici-0.39470493152687736\r\n' +
         * 'Content-Disposition: form-data; name="test"\r\n' +
         * '\r\n' +
         * '123\r\n' +
         * '------formdata-undici-0.39470493152687736--',
         */

        return body.match('Content-Disposition: form-data;');
      })
      .reply(200);
    const res = await request({
      url,
      method: 'POST',
      data: formData,
    });
    scope.done();
    assert.deepStrictEqual(res.config.data, formData);
    assert.ok(res.config.body instanceof FormData);
    assert.ok(res.config.data instanceof FormData);
  });

  it('should allow explicitly setting the fetch implementation', async () => {
    let customFetchCalled = false;
    const myFetch = (...args: Parameters<typeof fetch>) => {
      customFetchCalled = true;
      return fetch(...args);
    };

    const scope = nock(url).post('/').reply(204);
    const res = await request({
      url,
      method: 'POST',
      fetchImplementation: myFetch,
      // This `data` ensures the 'duplex' option has been set
      data: {sample: 'data'},
    });
    assert(customFetchCalled);
    assert.equal(res.status, 204);
    scope.done();
  });

  it('should be able to disable the `errorRedactor`', async () => {
    const scope = nock(url).get('/').reply(200);
    const instance = new Gaxios({url, errorRedactor: false});

    assert.equal(instance.defaults.errorRedactor, false);

    await instance.request({url});
    scope.done();

    assert.equal(instance.defaults.errorRedactor, false);
  });

  it('should be able to set a custom `errorRedactor`', async () => {
    const scope = nock(url).get('/').reply(200);
    const errorRedactor = (t: {}) => t;

    const instance = new Gaxios({url, errorRedactor});

    assert.equal(instance.defaults.errorRedactor, errorRedactor);

    await instance.request({url});
    scope.done();

    assert.equal(instance.defaults.errorRedactor, errorRedactor);
  });
});

describe('🎏 data handling', () => {
<<<<<<< HEAD
  it('should accept a ReadableStream as request data', async () => {
=======
  it('should accpet a ReadableStream as request data', async () => {
>>>>>>> e5baa943
    const body = fs.createReadStream('package.json');
    // eslint-disable-next-line @typescript-eslint/no-var-requires
    const contents = require('../../package.json');
    const scope = nock(url).post('/', contents).reply(200, {});
    const res = await request({url, method: 'POST', data: body});
    scope.done();
    assert.deepStrictEqual(res.data, {});
  });

  it('should accept a string in the request data', async () => {
    const body = {hello: '🌎'};
    const encoded = new URLSearchParams(body);
    const scope = nock(url)
      .matchHeader('content-type', 'application/x-www-form-urlencoded')
      .post('/', encoded.toString())
      .reply(200, {});
    const res = await request({
      url,
      method: 'POST',
      data: encoded,
      headers: {'content-type': 'application/x-www-form-urlencoded'},
    });
    scope.done();
    assert.deepStrictEqual(res.data, {});
  });

  it('should set application/json content-type for object request by default', async () => {
    const body = {hello: '🌎'};
    const scope = nock(url)
      .matchHeader('Content-Type', 'application/json')
      .post('/', JSON.stringify(body))
      .reply(200, {});
    const res = await request({
      url,
      method: 'POST',
      data: body,
    });
    scope.done();
    assert.deepStrictEqual(res.data, {});
  });

  it('should allow other JSON content-types to be specified', async () => {
    const body = {hello: '🌎'};
    const scope = nock(url)
      .matchHeader('Content-Type', 'application/json-patch+json')
      .post('/', JSON.stringify(body))
      .reply(200, {});
    const res = await request({
      url,
      method: 'POST',
      data: body,
      headers: {
        'Content-Type': 'application/json-patch+json',
      },
    });
    scope.done();
    assert.deepStrictEqual(res.data, {});
  });

  it('should stringify with qs when content-type is set to application/x-www-form-urlencoded', async () => {
    const body = {hello: '🌎'};
    const scope = nock(url)
      .matchHeader('Content-Type', 'application/x-www-form-urlencoded')
      .post('/', new URLSearchParams(body).toString())
      .reply(200, {});
    const res = await request({
      url,
      method: 'POST',
      data: body,
      headers: {
        'Content-Type': 'application/x-www-form-urlencoded',
      },
    });
    scope.done();
    assert.deepStrictEqual(res.data, {});
  });

  it('should return stream if asked nicely', async () => {
    const body = {hello: '🌎'};
    const scope = nock(url).get('/').reply(200, body);
    const res = await request({url, responseType: 'stream'});
    scope.done();
    assert(res.data instanceof ReadableStream);
  });

  it('should return a `ReadableStream` when `fetch` has been provided ', async () => {
    const body = {hello: '🌎'};
    const scope = nock(url).get('/').reply(200, body);
    const res = await request<ReadableStream>({
      url,
      responseType: 'stream',
      fetchImplementation: fetch,
    });
    scope.done();
    assert(res.data instanceof ReadableStream);
  });

  it('should return an ArrayBuffer if asked nicely', async () => {
    const body = {hello: '🌎'};
    const scope = nock(url).get('/').reply(200, body);
    const res = await request<ArrayBuffer>({
      url,
      responseType: 'arraybuffer',
    });
    scope.done();
    assert(res.data instanceof ArrayBuffer);
    assert.deepStrictEqual(
      Buffer.from(JSON.stringify(body)),
      Buffer.from(res.data)
    );
  });

  it('should return a blob if asked nicely', async () => {
    const body = {hello: '🌎'};
    const scope = nock(url).get('/').reply(200, body);
    const res = await request<Blob>({url, responseType: 'blob'});
    scope.done();
    assert.ok(res.data);
  });

  it('should return text if asked nicely', async () => {
    const body = 'hello 🌎';
    const scope = nock(url).get('/').reply(200, body);
    const res = await request<string>({url, responseType: 'text'});
    scope.done();
    assert.strictEqual(res.data, body);
  });

  it('should return status text', async () => {
    const body = {hello: '🌎'};
    const scope = nock(url).get('/').reply(200, body);
    const res = await request({url});
    scope.done();
    assert.ok(res.data);
    assert.strictEqual(res.statusText, 'OK');
  });

  it('should return JSON when response Content-Type=application/json', async () => {
    const body = {hello: 'world'};
    const scope = nock(url)
      .get('/')
      .reply(200, body, {'Content-Type': 'application/json'});
    const res = await request({url});
    scope.done();
    assert.ok(res.data);
    assert.deepStrictEqual(res.data, body);
  });

  it('should return invalid JSON as text when response Content-Type=application/json', async () => {
    const body = 'hello world';
    const scope = nock(url)
      .get('/')
      .reply(200, body, {'Content-Type': 'application/json'});
    const res = await request({url});
    scope.done();
    assert.ok(res.data);
    assert.deepStrictEqual(res.data, body);
  });

  it('should return text when response Content-Type=text/plain', async () => {
    const body = 'hello world';
    const scope = nock(url)
      .get('/')
      .reply(200, body, {'Content-Type': 'text/plain'});
    const res = await request({url});
    scope.done();
    assert.ok(res.data);
    assert.deepStrictEqual(res.data, body);
  });

  it('should return text when response Content-Type=text/csv', async () => {
    const body = '"col1","col2"\n"hello","world"';
    const scope = nock(url)
      .get('/')
      .reply(200, body, {'Content-Type': 'text/csv'});
    const res = await request({url});
    scope.done();
    assert.ok(res.data);
    assert.deepStrictEqual(res.data, body);
  });

  it('should return raw data when Content-Type is unable to be parsed', async () => {
    const body = Buffer.from('hello world', 'utf-8');
    const scope = nock(url)
      .get('/')
      .reply(200, body, {'Content-Type': 'image/gif'});
    const res = await request({url});
    scope.done();
    assert.ok(res.data);
    assert.notEqual(res.data, body);
  });

  it('should handle multipart/related when options.multipart is set and a single part', async () => {
    const bodyContent = {hello: '🌎'};
    const body = new Readable();
    body.push(JSON.stringify(bodyContent));
    body.push(null);
    const scope = nock(url)
      .matchHeader(
        'Content-Type',
        /multipart\/related; boundary=[0-9a-f]{8}-[0-9a-f]{4}-[0-9a-f]{4}-[0-9a-f]{4}-[0-9a-f]{12}/
      )
      .post(
        '/',
        /^(--[0-9a-f]{8}-[0-9a-f]{4}-[0-9a-f]{4}-[0-9a-f]{4}-[0-9a-f]{12}[\r\n]+Content-Type: application\/json[\r\n\r\n]+{"hello":"🌎"}[\r\n]+--[0-9a-f]{8}-[0-9a-f]{4}-[0-9a-f]{4}-[0-9a-f]{4}-[0-9a-f]{12}--)$/
      )
      .reply(200, {});
    const res = await request({
      url,
      method: 'POST',
      multipart: [
        {
          headers: {'Content-Type': 'application/json'},
          content: body,
        },
      ],
    });
    scope.done();
    assert.ok(res.data);
  });

  it('should handle multipart/related when options.multipart is set and a multiple parts', async () => {
    const jsonContent = {hello: '🌎'};
    const textContent = 'hello world';
    const body = new Readable();
    body.push(JSON.stringify(jsonContent));
    body.push(null);
    const scope = nock(url)
      .matchHeader(
        'Content-Type',
        /multipart\/related; boundary=[0-9a-f]{8}-[0-9a-f]{4}-[0-9a-f]{4}-[0-9a-f]{4}-[0-9a-f]{12}/
      )
      .post(
        '/',
        /^(--[0-9a-f]{8}-[0-9a-f]{4}-[0-9a-f]{4}-[0-9a-f]{4}-[0-9a-f]{12}[\r\n]+Content-Type: application\/json[\r\n\r\n]+{"hello":"🌎"}[\r\n]+--[0-9a-f]{8}-[0-9a-f]{4}-[0-9a-f]{4}-[0-9a-f]{4}-[0-9a-f]{12}[\r\n]+Content-Type: text\/plain[\r\n\r\n]+hello world[\r\n]+--[0-9a-f]{8}-[0-9a-f]{4}-[0-9a-f]{4}-[0-9a-f]{4}-[0-9a-f]{12}--)$/
      )
      .reply(200, {});
    const res = await request({
      url,
      method: 'POST',
      multipart: [
        {
          headers: {'Content-Type': 'application/json'},
          content: body,
        },
        {
          headers: {'Content-Type': 'text/plain'},
          content: textContent,
        },
      ],
    });
    scope.done();
    assert.ok(res.data);
  });

  it('should redact sensitive props via the `errorRedactor` by default', async () => {
    const REDACT =
      '<<REDACTED> - See `errorRedactor` option in `gaxios` for configuration>.';

    const customURL = new URL(url);
    customURL.searchParams.append('token', 'sensitive');
    customURL.searchParams.append('client_secret', 'data');
    customURL.searchParams.append('random', 'non-sensitive');

    const config = {
      headers: {
        Authentication: 'My Auth',
        /**
         * Ensure casing is properly handled
         */
        AUTHORIZATION: 'My Auth',
        'content-type': 'application/x-www-form-urlencoded',
        random: 'data',
      },
      data: {
        grant_type: 'urn:ietf:params:oauth:grant-type:jwt-bearer',
        assertion: 'somesensitivedata',
        unrelated: 'data',
        client_secret: 'data',
      },
      body: 'grant_type=somesensitivedata&assertion=somesensitivedata&client_secret=data',
    } as const;

    // simulate JSON response
    const responseHeaders = {
      ...config.headers,
      'content-type': 'application/json',
    };
    const response = {...config.data};

    const scope = nock(url)
      .post('/')
      .query(() => true)
      .reply(404, response, responseHeaders);

    const instance = new Gaxios(JSON.parse(JSON.stringify(config)));
    const requestConfig: GaxiosOptions = {
      url: customURL.toString(),
      method: 'POST',
    };
    const requestConfigCopy = JSON.parse(JSON.stringify({...requestConfig}));

    try {
      await instance.request(requestConfig);

      throw new Error('Expected a GaxiosError');
    } catch (e) {
      assert(e instanceof GaxiosError);

      // config should not be mutated
      assert.deepStrictEqual(instance.defaults, config);
      assert.deepStrictEqual(requestConfig, requestConfigCopy);
      assert.notStrictEqual(e.config, config);

      // config redactions - headers
      const expectedRequestHeaders = new Headers({
        ...config.headers, // non-redactables should be present
        Authentication: REDACT,
        AUTHORIZATION: REDACT,
      });
      const actualHeaders = e.config.headers;

      expectedRequestHeaders.forEach((value, key) => {
        assert.equal(actualHeaders.get(key), value);
      });

      // config redactions - data
      assert.deepStrictEqual(e.config.data, {
        ...config.data, // non-redactables should be present
        grant_type: REDACT,
        assertion: REDACT,
        client_secret: REDACT,
      });

      assert.deepStrictEqual(
        Object.fromEntries(e.config.body as URLSearchParams),
        {
          ...config.data, // non-redactables should be present
          grant_type: REDACT,
          assertion: REDACT,
          client_secret: REDACT,
        }
      );

      expectedRequestHeaders.forEach((value, key) => {
        assert.equal(actualHeaders.get(key), value);
      });

      // config redactions - url
      assert(e.config.url);
      const resultURL = new URL(e.config.url);
      assert.notDeepStrictEqual(resultURL.toString(), customURL.toString());
      customURL.searchParams.set('token', REDACT);
      customURL.searchParams.set('client_secret', REDACT);
      assert.deepStrictEqual(resultURL.toString(), customURL.toString());

      // response redactions
      assert(e.response);
      assert.deepStrictEqual(e.response.config, e.config);

      const expectedResponseHeaders = new Headers({
        ...responseHeaders, // non-redactables should be present
      });

      expectedResponseHeaders.set('authentication', REDACT);
      expectedResponseHeaders.set('authorization', REDACT);

      expectedResponseHeaders.forEach((value, key) => {
        assert.equal(e.response?.headers.get(key), value);
      });

      assert.deepStrictEqual(e.response.data, {
        ...response, // non-redactables should be present
        assertion: REDACT,
        client_secret: REDACT,
        grant_type: REDACT,
      });
    } finally {
      scope.done();
    }
  });
});

describe('🍂 defaults & instances', () => {
  it('should allow creating a new instance', () => {
    const requestInstance = new Gaxios();
    assert.strictEqual(typeof requestInstance.request, 'function');
  });

  it('should allow passing empty options', async () => {
    const body = {hello: '🌎'};
    const scope = nock(url).get('/').reply(200, body);
    const gax = new Gaxios({url});
    const res = await gax.request();
    scope.done();
    assert.deepStrictEqual(res.data, body);
  });

  it('should allow buffer to be posted', async () => {
    const pkg = fs.readFileSync('./package.json');
    const pkgJson = JSON.parse(pkg.toString('utf8'));
    const scope = nock(url)
      .matchHeader('content-type', 'application/dicom')
      .post('/', pkgJson)
      .reply(200, {});
    const res = await request({
      url,
      method: 'POST',
      data: pkg,
      headers: {'content-type': 'application/dicom'},
    });
    scope.done();
    assert.deepStrictEqual(res.data, {});
  });

  describe('mtls', () => {
    class GaxiosAssertAgentCache extends Gaxios {
      getAgentCache() {
        return this.agentCache;
      }
      // eslint-disable-next-line @typescript-eslint/no-explicit-any
      protected async _request<T = any>(
        opts: GaxiosOptionsPrepared
      ): GaxiosPromise<T> {
        assert(opts.agent);
        return super._request(opts);
      }
    }
    it('uses HTTPS agent if cert and key provided, on first request', async () => {
      const key = fs.readFileSync('./test/fixtures/fake.key', 'utf8');
      const scope = nock(url).get('/').reply(200);
      const inst = new GaxiosAssertAgentCache({
        headers: {apple: 'juice'},
        cert: fs.readFileSync('./test/fixtures/fake.cert', 'utf8'),
        key,
      });
      const res = await inst.request({url, headers: {figgy: 'pudding'}});
      scope.done();
      assert.strictEqual(res.config.headers.get('apple'), 'juice');
      assert.strictEqual(res.config.headers.get('figgy'), 'pudding');
      const agentCache = inst.getAgentCache();
      assert(agentCache.get(key));
    });
    it('uses HTTPS agent if cert and key provided, on subsequent requests', async () => {
      const key = fs.readFileSync('./test/fixtures/fake.key', 'utf8');
      const scope = nock(url).get('/').reply(200).get('/').reply(200);
      const inst = new GaxiosAssertAgentCache({
        headers: {apple: 'juice'},
        cert: fs.readFileSync('./test/fixtures/fake.cert', 'utf8'),
        key,
      });
      await inst.request({url, headers: {figgy: 'pudding'}});
      await inst.request({url, headers: {figgy: 'pudding'}});
      scope.done();
      const agentCache = inst.getAgentCache();
      assert(agentCache.get(key));
    });
  });
});

describe('interceptors', () => {
  describe('request', () => {
    it('should invoke a request interceptor when one is provided', async () => {
      const scope = nock(url)
        .matchHeader('hello', 'world')
        .get('/')
        .reply(200, {});
      const instance = new Gaxios();
      instance.interceptors.request.add({
        resolved: config => {
          config.headers.set('hello', 'world');
          return Promise.resolve(config);
        },
      });
      await instance.request({url});
      scope.done();
    });

    it('should not invoke a request interceptor after it is removed', async () => {
      const scope = nock(url).persist().get('/').reply(200, {});
      const spyFunc = sinon.fake(
        () =>
          Promise.resolve({
            url,
            validateStatus: () => {
              return true;
            },
          }) as unknown as Promise<GaxiosOptionsPrepared>
      );
      const instance = new Gaxios();
      const interceptor = {resolved: spyFunc};
      instance.interceptors.request.add(interceptor);
      await instance.request({url});
      instance.interceptors.request.delete(interceptor);
      await instance.request({url});
      scope.done();
      assert.strictEqual(spyFunc.callCount, 1);
    });

    it('should invoke multiple request interceptors in the order they were added', async () => {
      const scope = nock(url)
        .matchHeader('foo', 'bar')
        .matchHeader('bar', 'baz')
        .matchHeader('baz', 'buzz')
        .get('/')
        .reply(200, {});
      const instance = new Gaxios();
      instance.interceptors.request.add({
        resolved: config => {
          config.headers.set('foo', 'bar');
          return Promise.resolve(config);
        },
      });
      instance.interceptors.request.add({
        resolved: config => {
          assert.strictEqual(config.headers.get('foo'), 'bar');
          config.headers.set('bar', 'baz');
          return Promise.resolve(config);
        },
      });
      instance.interceptors.request.add({
        resolved: config => {
          assert.strictEqual(config.headers.get('foo'), 'bar');
          assert.strictEqual(config.headers.get('bar'), 'baz');
          config.headers.set('baz', 'buzz');
          return Promise.resolve(config);
        },
      });
      await instance.request({url, headers: {}});
      scope.done();
    });

    it('should not invoke a any request interceptors after they are removed', async () => {
      const scope = nock(url).persist().get('/').reply(200, {});
      const spyFunc = sinon.fake(
        () =>
          Promise.resolve({
            url,
            validateStatus: () => {
              return true;
            },
          }) as unknown as Promise<GaxiosOptionsPrepared>
      );
      const instance = new Gaxios();
      instance.interceptors.request.add({
        resolved: spyFunc,
      });
      instance.interceptors.request.add({
        resolved: spyFunc,
      });
      instance.interceptors.request.add({
        resolved: spyFunc,
      });
      await instance.request({url});
      instance.interceptors.request.clear();
      await instance.request({url});
      scope.done();
      assert.strictEqual(spyFunc.callCount, 3);
    });

    it('should invoke the rejected function when a previous request interceptor rejects', async () => {
      const instance = new Gaxios();
      instance.interceptors.request.add({
        resolved: () => {
          throw new Error('Something went wrong');
        },
      });
      instance.interceptors.request.add({
        resolved: config => {
          config.headers.set('hello', 'world');
          return Promise.resolve(config);
        },
        rejected: err => {
          assert.strictEqual(err.message, 'Something went wrong');
        },
      });
      // Because the options wind up being invalid the call will reject with a URL problem.
      assert.rejects(instance.request({url}));
    });
  });

  describe('response', () => {
    it('should invoke a response interceptor when one is provided', async () => {
      const scope = nock(url).get('/').reply(200, {});
      const instance = new Gaxios();
      instance.interceptors.response.add({
        resolved(response) {
          response.headers.set('hello', 'world');
          return Promise.resolve(response);
        },
      });
      const resp = await instance.request({url});
      scope.done();
      assert.strictEqual(resp.headers.get('hello'), 'world');
    });

    it('should not invoke a response interceptor after it is removed', async () => {
      const scope = nock(url).persist().get('/').reply(200, {});
      const spyFunc = sinon.fake(
        () =>
          Promise.resolve({
            url,
            validateStatus: () => {
              return true;
            },
          }) as unknown as Promise<GaxiosResponse>
      );
      const instance = new Gaxios();
      const interceptor = {resolved: spyFunc};
      instance.interceptors.response.add(interceptor);
      await instance.request({url});
      instance.interceptors.response.delete(interceptor);
      await instance.request({url});
      scope.done();
      assert.strictEqual(spyFunc.callCount, 1);
    });

    it('should invoke multiple response interceptors in the order they were added', async () => {
      const scope = nock(url).get('/').reply(200, {});
      const instance = new Gaxios();
      instance.interceptors.response.add({
        resolved: response => {
          response.headers.set('foo', 'bar');
          return Promise.resolve(response);
        },
      });
      instance.interceptors.response.add({
        resolved: response => {
          assert.strictEqual(response.headers.get('foo'), 'bar');
          response.headers.set('bar', 'baz');
          return Promise.resolve(response);
        },
      });
      instance.interceptors.response.add({
        resolved: response => {
          assert.strictEqual(response.headers.get('foo'), 'bar');
          assert.strictEqual(response.headers.get('bar'), 'baz');
          response.headers.set('baz', 'buzz');
          return Promise.resolve(response);
        },
      });
      const resp = await instance.request({url, headers: {}});
      scope.done();
      assert.strictEqual(resp.headers.get('foo'), 'bar');
      assert.strictEqual(resp.headers.get('bar'), 'baz');
      assert.strictEqual(resp.headers.get('baz'), 'buzz');
    });

    it('should not invoke a any response interceptors after they are removed', async () => {
      const scope = nock(url).persist().get('/').reply(200, {});
      const spyFunc = sinon.fake(
        () =>
          Promise.resolve({
            url,
            validateStatus: () => {
              return true;
            },
          }) as unknown as Promise<GaxiosResponse>
      );
      const instance = new Gaxios();
      instance.interceptors.response.add({
        resolved: spyFunc,
      });
      instance.interceptors.response.add({
        resolved: spyFunc,
      });
      instance.interceptors.response.add({
        resolved: spyFunc,
      });
      await instance.request({url});
      instance.interceptors.response.clear();
      await instance.request({url});
      scope.done();
      assert.strictEqual(spyFunc.callCount, 3);
    });

    it('should invoke the rejected function when a request has an error', async () => {
      const scope = nock(url).get('/').reply(404, {});
      const instance = new Gaxios();
      instance.interceptors.response.add({
        rejected: err => {
          assert.strictEqual(err.status, 404);
        },
      });

      await instance.request({url});
      scope.done();
    });
  });
});<|MERGE_RESOLUTION|>--- conflicted
+++ resolved
@@ -677,11 +677,7 @@
 });
 
 describe('🎏 data handling', () => {
-<<<<<<< HEAD
   it('should accept a ReadableStream as request data', async () => {
-=======
-  it('should accpet a ReadableStream as request data', async () => {
->>>>>>> e5baa943
     const body = fs.createReadStream('package.json');
     // eslint-disable-next-line @typescript-eslint/no-var-requires
     const contents = require('../../package.json');
