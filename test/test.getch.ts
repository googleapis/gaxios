--- conflicted
+++ resolved
@@ -118,11 +118,7 @@
     const error = new GaxiosError(
       'translation test',
       {} as GaxiosOptionsPrepared,
-<<<<<<< HEAD
-      response
-=======
       response,
->>>>>>> 287d522c
     );
 
     assert(error.response);
@@ -294,11 +290,7 @@
     assert.strictEqual(res.status, 200);
     assert.strictEqual(
       res.config.url?.toString(),
-<<<<<<< HEAD
-      new URL(url + qs).toString()
-=======
       new URL(url + qs).toString(),
->>>>>>> 287d522c
     );
     scope.done();
   });
@@ -1046,11 +1038,7 @@
           grant_type: REDACT,
           assertion: REDACT,
           client_secret: REDACT,
-<<<<<<< HEAD
-        }
-=======
-        },
->>>>>>> 287d522c
+        },
       );
 
       expectedRequestHeaders.forEach((value, key) => {
@@ -1072,17 +1060,10 @@
       const expectedResponseHeaders = new Headers({
         ...responseHeaders, // non-redactables should be present
       });
-<<<<<<< HEAD
 
       expectedResponseHeaders.set('authentication', REDACT);
       expectedResponseHeaders.set('authorization', REDACT);
 
-=======
-
-      expectedResponseHeaders.set('authentication', REDACT);
-      expectedResponseHeaders.set('authorization', REDACT);
-
->>>>>>> 287d522c
       expectedResponseHeaders.forEach((value, key) => {
         assert.equal(e.response?.headers.get(key), value);
       });
@@ -1138,11 +1119,7 @@
       }
       // eslint-disable-next-line @typescript-eslint/no-explicit-any
       protected async _request<T = any>(
-<<<<<<< HEAD
-        opts: GaxiosOptionsPrepared
-=======
         opts: GaxiosOptionsPrepared,
->>>>>>> 287d522c
       ): GaxiosPromise<T> {
         assert(opts.agent);
         return super._request(opts);
@@ -1207,11 +1184,7 @@
             validateStatus: () => {
               return true;
             },
-<<<<<<< HEAD
-          }) as unknown as Promise<GaxiosOptionsPrepared>
-=======
           }) as unknown as Promise<GaxiosOptionsPrepared>,
->>>>>>> 287d522c
       );
       const instance = new Gaxios();
       const interceptor = {resolved: spyFunc};
@@ -1265,11 +1238,7 @@
             validateStatus: () => {
               return true;
             },
-<<<<<<< HEAD
-          }) as unknown as Promise<GaxiosOptionsPrepared>
-=======
           }) as unknown as Promise<GaxiosOptionsPrepared>,
->>>>>>> 287d522c
       );
       const instance = new Gaxios();
       instance.interceptors.request.add({
