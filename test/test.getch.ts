// Copyright 2018 Google LLC
// Licensed under the Apache License, Version 2.0 (the "License");
// you may not use this file except in compliance with the License.
// You may obtain a copy of the License at
//
//    http://www.apache.org/licenses/LICENSE-2.0
//
// Unless required by applicable law or agreed to in writing, software
// distributed under the License is distributed on an "AS IS" BASIS,
// WITHOUT WARRANTIES OR CONDITIONS OF ANY KIND, either express or implied.
// See the License for the specific language governing permissions and
// limitations under the License.

import assert from 'assert';
import nock from 'nock';
import sinon from 'sinon';
import stream, {Readable} from 'stream';
import {describe, it, afterEach} from 'mocha';
import {HttpsProxyAgent} from 'https-proxy-agent';
import {
  Gaxios,
  GaxiosError,
  request,
  GaxiosOptions,
  GaxiosResponse,
  GaxiosPromise,
} from '../src';
import {GAXIOS_ERROR_SYMBOL, GaxiosOptionsPrepared} from '../src/common';
import {pkg} from '../src/util';
import fs from 'fs';

nock.disableNetConnect();

const sandbox = sinon.createSandbox();
afterEach(() => {
  sandbox.restore();
  nock.cleanAll();
});

const url = 'https://example.com';

function setEnv(obj: {}) {
  return sandbox.stub(process, 'env').value(obj);
}

describe('🦖 option validation', () => {
  it('should throw an error if a url is not provided', async () => {
    await assert.rejects(request({}), /URL is required/);
  });
});

describe('🚙 error handling', () => {
  it('should throw on non-2xx responses by default', async () => {
    const scope = nock(url).get('/').reply(500);
    await assert.rejects(request({url}), (err: GaxiosError) => {
      scope.done();
      return err.status === 500;
    });
  });

  it('should throw the error as a GaxiosError object, regardless of Content-Type header', async () => {
    const body = {
      error: {
        status: 404,
        message: 'File not found',
      },
    };
    const scope = nock(url).get('/').reply(404, body);
    await assert.rejects(
      request<JSON>({url, responseType: 'json'}),
      (err: GaxiosError) => {
        scope.done();
        return (
          err.status === 404 &&
          err.message === 'Request failed with status code 404' &&
          err.response?.data.error.message === 'File not found'
        );
      }
    );
  });

  it('should throw the error as a GaxiosError object (with the message as a string), even if the request type is requested as an arraybuffer', async () => {
    const body = {
      error: {
        status: 404,
        message: 'File not found',
      },
    };
    const scope = nock(url).get('/').reply(404, body);

    await assert.rejects(
      request<ArrayBuffer>({url, responseType: 'arraybuffer'}),
      (err: GaxiosError) => {
        scope.done();
        return (
          err.status === 404 &&
          err.message === 'Request failed with status code 404' &&
          err.response?.data.error.message === 'File not found'
        );
      }
    );
  });

  it('should not throw an error during a translation error', () => {
    const notJSON = '.';
    const response = {
      config: {
        responseType: 'json',
      },
      data: notJSON,
      status: 500,
      statusText: '',
      headers: {},
    } as GaxiosResponse;

    const error = new GaxiosError(
      'translation test',
      {} as GaxiosOptionsPrepared,
      response
    );

    assert(error.response);
    assert.equal(error.response.data, notJSON);
  });

  it('should support `instanceof` for GaxiosErrors of the same version', () => {
    class A extends GaxiosError {}

    const wrongVersion = {[GAXIOS_ERROR_SYMBOL]: '0.0.0'};
    const correctVersion = {[GAXIOS_ERROR_SYMBOL]: pkg.version};
    const child = new A('', {} as GaxiosOptionsPrepared);

    assert.equal(wrongVersion instanceof GaxiosError, false);
    assert.equal(correctVersion instanceof GaxiosError, true);
    assert.equal(child instanceof GaxiosError, true);
  });
});

describe('🥁 configuration options', () => {
  it('should accept URL objects', async () => {
    const scope = nock(url).get('/').reply(204);
    const res = await request({url: new URL(url)});
    scope.done();
    assert.strictEqual(res.config.method, 'GET');
  });

  it('should use options passed into the constructor', async () => {
    const scope = nock(url).head('/').reply(200);
    const inst = new Gaxios({method: 'HEAD'});
    const res = await inst.request({url});
    scope.done();
    assert.strictEqual(res.config.method, 'HEAD');
  });

  it('should handle nested options passed into the constructor', async () => {
    const scope = nock(url).get('/').reply(200);
    const inst = new Gaxios({headers: {apple: 'juice'}});
    const res = await inst.request({url, headers: {figgy: 'pudding'}});
    scope.done();
    assert.strictEqual(res.config.headers.get('apple'), 'juice');
    assert.strictEqual(res.config.headers.get('figgy'), 'pudding');
  });

  it('should allow setting a base url in the options', async () => {
    const scope = nock(url).get('/v1/mango').reply(200, {});
    const inst = new Gaxios({baseURL: `${url}/v1`});
    const res = await inst.request({url: '/mango'});
    scope.done();
    assert.deepStrictEqual(res.data, {});
  });

  it('should allow overriding valid status', async () => {
    const scope = nock(url).get('/').reply(304);
    const res = await request({url, validateStatus: () => true});
    scope.done();
    assert.strictEqual(res.status, 304);
  });

  it('should allow setting maxContentLength', async () => {
    const body = {hello: '🌎'};
    const scope = nock(url)
      .get('/')
      .reply(200, body, {'content-length': body.toString().length.toString()});
    const maxContentLength = 1;
    await assert.rejects(request({url, maxContentLength}), (err: Error) => {
      return err instanceof GaxiosError && /limit/.test(err.message);
    });

    scope.done();
  });

  it('should support redirects by default', async () => {
    const body = {hello: '🌎'};
    const scopes = [
      nock(url).get('/foo').reply(200, body),
      nock(url).get('/').reply(302, undefined, {location: '/foo'}),
    ];
    const res = await request({url});
    scopes.forEach(x => x.done());
    assert.deepStrictEqual(res.data, body);
    assert.strictEqual(res.url, `${url}/foo`);
  });

  it('should allow overriding the adapter', async () => {
    const response = {
      data: {hello: '🌎'},
      config: {},
      status: 200,
      statusText: 'OK',
      headers: new Headers(),
    } as GaxiosResponse;
    const adapter = () => Promise.resolve(response);
    const res = await request({url, adapter});
    assert.strictEqual(response, res);
  });

  it('should allow overriding the adapter with default adapter wrapper', async () => {
    const body = {hello: '🌎'};
    const extraProperty = '🦦';
    const scope = nock(url).get('/').reply(200, body);
    const timings: {duration: number}[] = [];
    const res = await request({
      url,
      adapter: async (opts, defaultAdapter) => {
        const begin = Date.now();
        const res = await defaultAdapter(opts);
        const end = Date.now();
        res.data = {
          ...res.data,
          extraProperty,
        };
        timings.push({duration: end - begin});
        return res;
      },
    });
    scope.done();
    assert.deepStrictEqual(res.data, {
      ...body,
      extraProperty,
    });
    assert(timings.length === 1);
    assert(typeof timings[0].duration === 'number');
  });

  it('should encode URL parameters', async () => {
    const path = '/?james=kirk&montgomery=scott';
    const opts = {url: `${url}${path}`};
    const scope = nock(url).get(path).reply(200, {});
    const res = await request(opts);
    assert.strictEqual(res.status, 200);
    assert.strictEqual(res.config.url?.toString(), url + path);
    scope.done();
  });

  it('should preserve the original querystring', async () => {
    const path = '/?robot';
    const opts = {url: `${url}${path}`};
    const scope = nock(url).get(path).reply(200, {});
    const res = await request(opts);
    assert.strictEqual(res.status, 200);
    assert.strictEqual(res.config.url?.toString(), url + path);
    scope.done();
  });

  it('should handle empty querystring params', async () => {
    const scope = nock(url).get('/').reply(200, {});
    const res = await request({
      url,
      params: {},
    });
    assert.strictEqual(res.status, 200);
    scope.done();
  });

  it('should encode parameters from the params option', async () => {
    const opts = {url, params: {james: 'kirk', montgomery: 'scott'}};
    const qs = '?james=kirk&montgomery=scott';
    const path = `/${qs}`;
    const scope = nock(url).get(path).reply(200, {});
    const res = await request(opts);
    assert.strictEqual(res.status, 200);
    assert.strictEqual(
      res.config.url?.toString(),
      new URL(url + qs).toString()
    );
    scope.done();
  });

  it('should merge URL parameters with the params option', async () => {
    const opts = {
      url: `${url}/?james=beckwith&montgomery=scott`,
      params: {james: 'kirk'},
    };
    const path = '/?james=beckwith&montgomery=scott&james=kirk';
    const scope = nock(url).get(path).reply(200, {});
    const res = await request(opts);
    assert.strictEqual(res.status, 200);
    assert.strictEqual(res.config.url?.toString(), url + path);
    scope.done();
  });

<<<<<<< HEAD
=======
  it('should allow overriding the param serializer', async () => {
    const qs = '?oh=HAI';
    const params = {james: 'kirk'};
    const opts: GaxiosOptions = {
      url,
      params,
      paramsSerializer: ps => {
        assert.strictEqual(JSON.stringify(params), JSON.stringify(ps));
        return '?oh=HAI';
      },
    };
    const scope = nock(url).get(`/${qs}`).reply(200, {});
    const res = await request(opts);
    assert.strictEqual(res.status, 200);
    assert.strictEqual(res.config.url.toString(), new URL(url + qs).toString());
    scope.done();
  });

>>>>>>> e6c2371c
  it('should return json by default', async () => {
    const body = {hello: '🌎'};
    const scope = nock(url).get('/').reply(200, body);
    const res = await request({url});
    scope.done();
    assert.deepStrictEqual(body, res.data);
  });

  it('should send an application/json header by default', async () => {
    const scope = nock(url)
      .matchHeader('accept', 'application/json')
      .get('/')
      .reply(200, {});
    const res = await request({url, responseType: 'json'});
    scope.done();
    assert.deepStrictEqual(res.data, {});
  });

  describe('proxying', () => {
    const url = 'https://domain.example.com/with-path';
    const proxy = 'https://fake.proxy/';
    let gaxios: Gaxios;
    let request: Gaxios['request'];
    let responseBody: {};
    let scope: nock.Scope;

    beforeEach(() => {
      gaxios = new Gaxios();
      request = gaxios.request.bind(gaxios);
      responseBody = {hello: '🌎'};

      const direct = new URL(url);
      scope = nock(direct.origin).get(direct.pathname).reply(200, responseBody);
    });

    function expectDirect(res: GaxiosResponse) {
      scope.done();
      assert.deepStrictEqual(res.data, responseBody);
      assert.strictEqual(res.config.agent, undefined);
    }

    function expectProxy(res: GaxiosResponse) {
      scope.done();
      assert.deepStrictEqual(res.data, responseBody);
      assert.ok(res.config.agent instanceof HttpsProxyAgent);
      assert.equal(res.config.agent.proxy.toString(), proxy);
    }

    it('should use an https proxy if asked nicely (config)', async () => {
      const res = await request({url, proxy});
      expectProxy(res);
    });

    it('should use an https proxy if asked nicely (env)', async () => {
      setEnv({https_proxy: proxy});

      const res = await request({url});
      expectProxy(res);
    });

    it('should use mTLS with proxy', async () => {
      const cert = 'cert';
      const key = 'key';
      const res = await request({url, proxy, cert, key});
      expectProxy(res);

      assert(res.config.agent instanceof HttpsProxyAgent);
      assert.equal(res.config.agent.connectOpts.cert, cert);
      assert.equal(res.config.agent.connectOpts.key, key);
    });

    it('should load the proxy from the cache', async () => {
      const res1 = await request({url, proxy});
      const agent = res1.config.agent;
      expectProxy(res1);

      const direct = new URL(url);

      scope = nock(direct.origin).get(direct.pathname).reply(200, responseBody);

      const res2 = await request({url, proxy});
      assert.strictEqual(agent, res2.config.agent);
      expectProxy(res2);
    });

    it('should load the proxy from the cache with mTLS', async () => {
      const cert = 'cert';
      const key = 'key';
      const res1 = await request({url, proxy, cert, key});

      const agent = res1.config.agent;
      expectProxy(res1);

      const direct = new URL(url);

      scope = nock(direct.origin).get(direct.pathname).reply(200, responseBody);

      const res2 = await request({url, proxy});
      assert.strictEqual(agent, res2.config.agent);
      expectProxy(res2);

      assert(res2.config.agent instanceof HttpsProxyAgent);
      assert.equal(res2.config.agent.connectOpts.cert, cert);
      assert.equal(res2.config.agent.connectOpts.key, key);
    });

    describe('noProxy', () => {
      it('should not proxy when url matches `noProxy` (config > string)', async () => {
        const noProxy = [new URL(url).host];

        const res = await request({url, proxy, noProxy});
        expectDirect(res);
      });

      it('should not proxy when url matches `noProxy` (config > URL)', async () => {
        // should match by `URL#origin`
        const noProxyURL = new URL(url);
        noProxyURL.pathname = '/some-other-path';
        const noProxy = [noProxyURL];

        const res = await request({url, proxy, noProxy});
        expectDirect(res);
      });

      it('should not proxy when url matches `noProxy` (config > RegExp)', async () => {
        const noProxy = [/example.com/];

        const res = await request({url, proxy, noProxy});
        expectDirect(res);
      });

      it('should not proxy when url matches `noProxy` (config + env > match config)', async () => {
        const noProxy = [url];
        setEnv({no_proxy: 'https://foo.bar'});

        const res = await request({url, proxy, noProxy});
        expectDirect(res);
      });

      it('should not proxy when url matches `noProxy` (config + env > match env)', async () => {
        const noProxy = ['https://foo.bar'];
        setEnv({no_proxy: url});

        const res = await request({url, proxy, noProxy});
        expectDirect(res);
      });

      it('should proxy when url does not match `noProxy` (config > string)', async () => {
        const noProxy = [url];

        const res = await request({url, proxy, noProxy});
        expectDirect(res);
      });

      it('should proxy if url does not match `noProxy` (config > URL > diff origin > protocol)', async () => {
        const noProxyURL = new URL(url);
        noProxyURL.protocol = 'http:';
        const noProxy = [noProxyURL];

        const res = await request({url, proxy, noProxy});
        expectProxy(res);
      });

      it('should proxy if url does not match `noProxy` (config > URL > diff origin > port)', async () => {
        const noProxyURL = new URL(url);
        noProxyURL.port = '8443';
        const noProxy = [noProxyURL];

        const res = await request({url, proxy, noProxy});
        expectProxy(res);
      });

      it('should proxy if url does not match `noProxy` (env)', async () => {
        setEnv({https_proxy: proxy, no_proxy: 'https://blah'});

        const res = await request({url});
        expectProxy(res);
      });

      it('should not proxy if `noProxy` env var matches the origin or hostname of the URL (config > string)', async () => {
        const noProxy = [new URL(url).hostname];

        const res = await request({url, proxy, noProxy});
        expectDirect(res);
      });

      it('should not proxy if `noProxy` env var matches the origin or hostname of the URL (env)', async () => {
        setEnv({https_proxy: proxy, no_proxy: new URL(url).hostname});

        const res = await request({url});
        expectDirect(res);
      });

      it('should not proxy if `noProxy` env variable has asterisk, and URL partially matches (config)', async () => {
        const parentHost = new URL(url).hostname.split('.').slice(1).join('.');
        // ensure we have a host for a valid test
        assert(parentHost);
        const noProxy = [`*.${parentHost}`];

        const res = await request({url, proxy, noProxy});
        expectDirect(res);
      });

      it('should not proxy if `noProxy` env variable has asterisk, and URL partially matches (env)', async () => {
        const parentHost = new URL(url).hostname.split('.').slice(1).join('.');
        // ensure we have a host for a valid test
        assert(parentHost);
        setEnv({https_proxy: proxy, no_proxy: `*.${parentHost}`});

        const res = await request({url});
        expectDirect(res);
      });

      it('should not proxy if `noProxy` env variable starts with a dot, and URL partially matches (config)', async () => {
        const parentHost = new URL(url).hostname.split('.').slice(1).join('.');
        // ensure we have a host for a valid test
        assert(parentHost);
        const noProxy = [`.${parentHost}`];

        const res = await request({url, proxy, noProxy});
        expectDirect(res);
      });

      it('should not proxy if `noProxy` env variable starts with a dot, and URL partially matches (env)', async () => {
        const parentHost = new URL(url).hostname.split('.').slice(1).join('.');
        // ensure we have a host for a valid test
        assert(parentHost);

        setEnv({https_proxy: proxy, no_proxy: '.example.com'});

        const res = await request({url});
        expectDirect(res);
      });

      it('should proxy if `noProxy` env variable has asterisk, but URL is not matching (config)', async () => {
        const noProxy = ['*.no.match'];

        const res = await request({url, proxy, noProxy});
        expectProxy(res);
      });

      it('should proxy if `noProxy` env variable has asterisk, but URL is not matching (env)', async () => {
        setEnv({https_proxy: proxy, no_proxy: '*.no.match'});

        const res = await request({url});
        expectProxy(res);
      });

      it('should allow comma-separated lists for `noProxy` env variables (config)', async () => {
        const parentHost = new URL(url).hostname.split('.').slice(1).join('.');
        // ensure we have a host for a valid test
        assert(parentHost);

        const noProxy = ['google.com', `*.${parentHost}`, 'hello.com'];

        const res = await request({url, proxy, noProxy});
        expectDirect(res);
      });

      it('should allow comma-separated lists for `noProxy` env variables (env)', async () => {
        const parentHost = new URL(url).hostname.split('.').slice(1).join('.');
        // ensure we have a host for a valid test
        assert(parentHost);
        // added spaces to ensure trimming works as expected
        const noProxy = [' google.com ', ` *.${parentHost} `, ' hello.com '];
        setEnv({https_proxy: proxy, no_proxy: noProxy.join(',')});

        const res = await request({url});
        expectDirect(res);
      });
    });
  });

  it('should include the request data in the response config', async () => {
    const body = {hello: '🌎'};
    const scope = nock(url).post('/', body).reply(200);
    const res = await request({url, method: 'POST', data: body});
    scope.done();
    assert.deepStrictEqual(res.config.data, body);
  });

  it('should not stringify the data if it is appended by a form', async () => {
    const formData = new FormData();
    formData.append('test', '123');

    const scope = nock(url)
      .post('/', body => {
        /**
         * Sample from native `fetch`
         * body: '------formdata-undici-0.39470493152687736\r\n' +
         * 'Content-Disposition: form-data; name="test"\r\n' +
         * '\r\n' +
         * '123\r\n' +
         * '------formdata-undici-0.39470493152687736--',
         */

        return body.match('Content-Disposition: form-data;');
      })
      .reply(200);
    const res = await request({
      url,
      method: 'POST',
      data: formData,
    });
    scope.done();
    assert.deepStrictEqual(res.config.data, formData);
    assert.ok(res.config.body instanceof FormData);
    assert.ok(res.config.data instanceof FormData);
  });

  it('should allow explicitly setting the fetch implementation', async () => {
    let customFetchCalled = false;
    const myFetch = (...args: Parameters<typeof fetch>) => {
      customFetchCalled = true;
      return fetch(...args);
    };

    const scope = nock(url).post('/').reply(204);
    const res = await request({
      url,
      method: 'POST',
      fetchImplementation: myFetch,
      // This `data` ensures the 'duplex' option has been set
      data: {sample: 'data'},
    });
    assert(customFetchCalled);
    assert.equal(res.status, 204);
    scope.done();
  });

  it('should be able to disable the `errorRedactor`', async () => {
    const scope = nock(url).get('/').reply(200);
    const instance = new Gaxios({url, errorRedactor: false});

    assert.equal(instance.defaults.errorRedactor, false);

    await instance.request({url});
    scope.done();

    assert.equal(instance.defaults.errorRedactor, false);
  });

  it('should be able to set a custom `errorRedactor`', async () => {
    const scope = nock(url).get('/').reply(200);
    const errorRedactor = (t: {}) => t;

    const instance = new Gaxios({url, errorRedactor});

    assert.equal(instance.defaults.errorRedactor, errorRedactor);

    await instance.request({url});
    scope.done();

    assert.equal(instance.defaults.errorRedactor, errorRedactor);
  });
});

describe('🎏 data handling', () => {
  it('should accpet a ReadableStream as request data', async () => {
    const body = fs.createReadStream('package.json');
    // eslint-disable-next-line @typescript-eslint/no-var-requires
    const contents = require('../../package.json');
    const scope = nock(url).post('/', contents).reply(200, {});
    const res = await request({url, method: 'POST', data: body});
    scope.done();
    assert.deepStrictEqual(res.data, {});
  });

  it('should accept a string in the request data', async () => {
    const body = {hello: '🌎'};
    const encoded = new URLSearchParams(body);
    const scope = nock(url)
      .matchHeader('content-type', 'application/x-www-form-urlencoded')
      .post('/', encoded.toString())
      .reply(200, {});
    const res = await request({
      url,
      method: 'POST',
      data: encoded,
      headers: {'content-type': 'application/x-www-form-urlencoded'},
    });
    scope.done();
    assert.deepStrictEqual(res.data, {});
  });

  it('should set application/json content-type for object request by default', async () => {
    const body = {hello: '🌎'};
    const scope = nock(url)
      .matchHeader('Content-Type', 'application/json')
      .post('/', JSON.stringify(body))
      .reply(200, {});
    const res = await request({
      url,
      method: 'POST',
      data: body,
    });
    scope.done();
    assert.deepStrictEqual(res.data, {});
  });

  it('should allow other JSON content-types to be specified', async () => {
    const body = {hello: '🌎'};
    const scope = nock(url)
      .matchHeader('Content-Type', 'application/json-patch+json')
      .post('/', JSON.stringify(body))
      .reply(200, {});
    const res = await request({
      url,
      method: 'POST',
      data: body,
      headers: {
        'Content-Type': 'application/json-patch+json',
      },
    });
    scope.done();
    assert.deepStrictEqual(res.data, {});
  });

  it('should stringify with qs when content-type is set to application/x-www-form-urlencoded', async () => {
    const body = {hello: '🌎'};
    const scope = nock(url)
      .matchHeader('Content-Type', 'application/x-www-form-urlencoded')
      .post('/', new URLSearchParams(body).toString())
      .reply(200, {});
    const res = await request({
      url,
      method: 'POST',
      data: body,
      headers: {
        'Content-Type': 'application/x-www-form-urlencoded',
      },
    });
    scope.done();
    assert.deepStrictEqual(res.data, {});
  });

  it('should return stream if asked nicely', async () => {
    const body = {hello: '🌎'};
    const scope = nock(url).get('/').reply(200, body);
    const res = await request({url, responseType: 'stream'});
    scope.done();
    assert(res.data instanceof ReadableStream);
  });

  it('should return a `ReadableStream` when `fetch` has been provided ', async () => {
    const body = {hello: '🌎'};
    const scope = nock(url).get('/').reply(200, body);
    const res = await request<ReadableStream>({
      url,
      responseType: 'stream',
      fetchImplementation: fetch,
    });
    scope.done();
    assert(res.data instanceof ReadableStream);
  });

  it('should return an ArrayBuffer if asked nicely', async () => {
    const body = {hello: '🌎'};
    const scope = nock(url).get('/').reply(200, body);
    const res = await request<ArrayBuffer>({
      url,
      responseType: 'arraybuffer',
    });
    scope.done();
    assert(res.data instanceof ArrayBuffer);
    assert.deepStrictEqual(
      Buffer.from(JSON.stringify(body)),
      Buffer.from(res.data)
    );
  });

  it('should return a blob if asked nicely', async () => {
    const body = {hello: '🌎'};
    const scope = nock(url).get('/').reply(200, body);
    const res = await request<Blob>({url, responseType: 'blob'});
    scope.done();
    assert.ok(res.data);
  });

  it('should return text if asked nicely', async () => {
    const body = 'hello 🌎';
    const scope = nock(url).get('/').reply(200, body);
    const res = await request<string>({url, responseType: 'text'});
    scope.done();
    assert.strictEqual(res.data, body);
  });

  it('should return status text', async () => {
    const body = {hello: '🌎'};
    const scope = nock(url).get('/').reply(200, body);
    const res = await request({url});
    scope.done();
    assert.ok(res.data);
    assert.strictEqual(res.statusText, 'OK');
  });

  it('should return JSON when response Content-Type=application/json', async () => {
    const body = {hello: 'world'};
    const scope = nock(url)
      .get('/')
      .reply(200, body, {'Content-Type': 'application/json'});
    const res = await request({url});
    scope.done();
    assert.ok(res.data);
    assert.deepStrictEqual(res.data, body);
  });

  it('should return invalid JSON as text when response Content-Type=application/json', async () => {
    const body = 'hello world';
    const scope = nock(url)
      .get('/')
      .reply(200, body, {'Content-Type': 'application/json'});
    const res = await request({url});
    scope.done();
    assert.ok(res.data);
    assert.deepStrictEqual(res.data, body);
  });

  it('should return text when response Content-Type=text/plain', async () => {
    const body = 'hello world';
    const scope = nock(url)
      .get('/')
      .reply(200, body, {'Content-Type': 'text/plain'});
    const res = await request({url});
    scope.done();
    assert.ok(res.data);
    assert.deepStrictEqual(res.data, body);
  });

  it('should return text when response Content-Type=text/csv', async () => {
    const body = '"col1","col2"\n"hello","world"';
    const scope = nock(url)
      .get('/')
      .reply(200, body, {'Content-Type': 'text/csv'});
    const res = await request({url});
    scope.done();
    assert.ok(res.data);
    assert.deepStrictEqual(res.data, body);
  });

  it('should return raw data when Content-Type is unable to be parsed', async () => {
    const body = Buffer.from('hello world', 'utf-8');
    const scope = nock(url)
      .get('/')
      .reply(200, body, {'Content-Type': 'image/gif'});
    const res = await request({url});
    scope.done();
    assert.ok(res.data);
    assert.notEqual(res.data, body);
  });

  it('should handle multipart/related when options.multipart is set and a single part', async () => {
    const bodyContent = {hello: '🌎'};
    const body = new Readable();
    body.push(JSON.stringify(bodyContent));
    body.push(null);
    const scope = nock(url)
      .matchHeader(
        'Content-Type',
        /multipart\/related; boundary=[0-9a-f]{8}-[0-9a-f]{4}-[0-9a-f]{4}-[0-9a-f]{4}-[0-9a-f]{12}/
      )
      .post(
        '/',
        /^(--[0-9a-f]{8}-[0-9a-f]{4}-[0-9a-f]{4}-[0-9a-f]{4}-[0-9a-f]{12}[\r\n]+Content-Type: application\/json[\r\n\r\n]+{"hello":"🌎"}[\r\n]+--[0-9a-f]{8}-[0-9a-f]{4}-[0-9a-f]{4}-[0-9a-f]{4}-[0-9a-f]{12}--)$/
      )
      .reply(200, {});
    const res = await request({
      url,
      method: 'POST',
      multipart: [
        {
          headers: {'Content-Type': 'application/json'},
          content: body,
        },
      ],
    });
    scope.done();
    assert.ok(res.data);
  });

  it('should handle multipart/related when options.multipart is set and a multiple parts', async () => {
    const jsonContent = {hello: '🌎'};
    const textContent = 'hello world';
    const body = new Readable();
    body.push(JSON.stringify(jsonContent));
    body.push(null);
    const scope = nock(url)
      .matchHeader(
        'Content-Type',
        /multipart\/related; boundary=[0-9a-f]{8}-[0-9a-f]{4}-[0-9a-f]{4}-[0-9a-f]{4}-[0-9a-f]{12}/
      )
      .post(
        '/',
        /^(--[0-9a-f]{8}-[0-9a-f]{4}-[0-9a-f]{4}-[0-9a-f]{4}-[0-9a-f]{12}[\r\n]+Content-Type: application\/json[\r\n\r\n]+{"hello":"🌎"}[\r\n]+--[0-9a-f]{8}-[0-9a-f]{4}-[0-9a-f]{4}-[0-9a-f]{4}-[0-9a-f]{12}[\r\n]+Content-Type: text\/plain[\r\n\r\n]+hello world[\r\n]+--[0-9a-f]{8}-[0-9a-f]{4}-[0-9a-f]{4}-[0-9a-f]{4}-[0-9a-f]{12}--)$/
      )
      .reply(200, {});
    const res = await request({
      url,
      method: 'POST',
      multipart: [
        {
          headers: {'Content-Type': 'application/json'},
          content: body,
        },
        {
          headers: {'Content-Type': 'text/plain'},
          content: textContent,
        },
      ],
    });
    scope.done();
    assert.ok(res.data);
  });

  it('should redact sensitive props via the `errorRedactor` by default', async () => {
    const REDACT =
      '<<REDACTED> - See `errorRedactor` option in `gaxios` for configuration>.';

    const customURL = new URL(url);
    customURL.searchParams.append('token', 'sensitive');
    customURL.searchParams.append('client_secret', 'data');
    customURL.searchParams.append('random', 'non-sensitive');

    const config = {
      headers: {
        Authentication: 'My Auth',
        /**
         * Ensure casing is properly handled
         */
        AUTHORIZATION: 'My Auth',
        'content-type': 'application/x-www-form-urlencoded',
        random: 'data',
      },
      data: {
        grant_type: 'urn:ietf:params:oauth:grant-type:jwt-bearer',
        assertion: 'somesensitivedata',
        unrelated: 'data',
        client_secret: 'data',
      },
      body: 'grant_type=somesensitivedata&assertion=somesensitivedata&client_secret=data',
    } as const;

    // simulate JSON response
    const responseHeaders = {
      ...config.headers,
      'content-type': 'application/json',
    };
    const response = {...config.data};

    const scope = nock(url)
      .post('/')
      .query(() => true)
      .reply(404, response, responseHeaders);

    const instance = new Gaxios(JSON.parse(JSON.stringify(config)));
    const requestConfig: GaxiosOptions = {
      url: customURL.toString(),
      method: 'POST',
    };
    const requestConfigCopy = JSON.parse(JSON.stringify({...requestConfig}));

    try {
      await instance.request(requestConfig);

      throw new Error('Expected a GaxiosError');
    } catch (e) {
      assert(e instanceof GaxiosError);

      // config should not be mutated
      assert.deepStrictEqual(instance.defaults, config);
      assert.deepStrictEqual(requestConfig, requestConfigCopy);
      assert.notStrictEqual(e.config, config);

      // config redactions - headers
      assert(e.config.headers);
      const expectedRequestHeaders = new Headers({
        ...config.headers, // non-redactables should be present
        Authentication: REDACT,
        AUTHORIZATION: REDACT,
      });
      const actualHeaders = new Headers(e.config.headers);

      expectedRequestHeaders.forEach((value, key) => {
        assert.equal(actualHeaders.get(key), value);
      });

      // config redactions - data
      assert.deepStrictEqual(e.config.data, {
        ...config.data, // non-redactables should be present
        grant_type: REDACT,
        assertion: REDACT,
        client_secret: REDACT,
      });

      assert.deepStrictEqual(
        Object.fromEntries(e.config.body as URLSearchParams),
        {
          ...config.data, // non-redactables should be present
          grant_type: REDACT,
          assertion: REDACT,
          client_secret: REDACT,
        }
      );

      expectedRequestHeaders.forEach((value, key) => {
        assert.equal(actualHeaders.get(key), value);
      });

      // config redactions - url
      assert(e.config.url);
      const resultURL = new URL(e.config.url);
      assert.notDeepStrictEqual(resultURL.toString(), customURL.toString());
      customURL.searchParams.set('token', REDACT);
      customURL.searchParams.set('client_secret', REDACT);
      assert.deepStrictEqual(resultURL.toString(), customURL.toString());

      // response redactions
      assert(e.response);
      assert.deepStrictEqual(e.response.config, e.config);

      const expectedResponseHeaders = new Headers({
        ...responseHeaders, // non-redactables should be present
      });

      expectedResponseHeaders.set('authentication', REDACT);
      expectedResponseHeaders.set('authorization', REDACT);

      expectedResponseHeaders.forEach((value, key) => {
        assert.equal(e.response?.headers.get(key), value);
      });

      assert.deepStrictEqual(e.response.data, {
        ...response, // non-redactables should be present
        assertion: REDACT,
        client_secret: REDACT,
        grant_type: REDACT,
      });
    } finally {
      scope.done();
    }
  });
});

describe('🍂 defaults & instances', () => {
  it('should allow creating a new instance', () => {
    const requestInstance = new Gaxios();
    assert.strictEqual(typeof requestInstance.request, 'function');
  });

  it('should allow passing empty options', async () => {
    const body = {hello: '🌎'};
    const scope = nock(url).get('/').reply(200, body);
    const gax = new Gaxios({url});
    const res = await gax.request();
    scope.done();
    assert.deepStrictEqual(res.data, body);
  });

  it('should allow buffer to be posted', async () => {
    const pkg = fs.readFileSync('./package.json');
    const pkgJson = JSON.parse(pkg.toString('utf8'));
    const scope = nock(url)
      .matchHeader('content-type', 'application/dicom')
      .post('/', pkgJson)
      .reply(200, {});
    const res = await request({
      url,
      method: 'POST',
      data: pkg,
      headers: {'content-type': 'application/dicom'},
    });
    scope.done();
    assert.deepStrictEqual(res.data, {});
  });

  it('should set content-type to application/json by default, for buffer', async () => {
    const pkg = fs.readFileSync('./package.json');
    const pkgJson = JSON.parse(pkg.toString('utf8'));
    const scope = nock(url)
      .matchHeader('content-type', 'application/json')
      .post('/', pkgJson)
      .reply(200, {});
    const res = await request({
      url,
      method: 'POST',
      data: pkg,
    });
    scope.done();
    assert.deepStrictEqual(res.data, {});
  });

  describe('mtls', () => {
    class GaxiosAssertAgentCache extends Gaxios {
      getAgentCache() {
        return this.agentCache;
      }
      // eslint-disable-next-line @typescript-eslint/no-explicit-any
      protected async _request<T = any>(
        opts: GaxiosOptionsPrepared
      ): GaxiosPromise<T> {
        assert(opts.agent);
        return super._request(opts);
      }
    }
    it('uses HTTPS agent if cert and key provided, on first request', async () => {
      const key = fs.readFileSync('./test/fixtures/fake.key', 'utf8');
      const scope = nock(url).get('/').reply(200);
      const inst = new GaxiosAssertAgentCache({
        headers: {apple: 'juice'},
        cert: fs.readFileSync('./test/fixtures/fake.cert', 'utf8'),
        key,
      });
      const res = await inst.request({url, headers: {figgy: 'pudding'}});
      scope.done();
      assert.strictEqual(res.config.headers.get('apple'), 'juice');
      assert.strictEqual(res.config.headers.get('figgy'), 'pudding');
      const agentCache = inst.getAgentCache();
      assert(agentCache.get(key));
    });
    it('uses HTTPS agent if cert and key provided, on subsequent requests', async () => {
      const key = fs.readFileSync('./test/fixtures/fake.key', 'utf8');
      const scope = nock(url).get('/').reply(200).get('/').reply(200);
      const inst = new GaxiosAssertAgentCache({
        headers: {apple: 'juice'},
        cert: fs.readFileSync('./test/fixtures/fake.cert', 'utf8'),
        key,
      });
      await inst.request({url, headers: {figgy: 'pudding'}});
      await inst.request({url, headers: {figgy: 'pudding'}});
      scope.done();
      const agentCache = inst.getAgentCache();
      assert(agentCache.get(key));
    });
  });
});

describe('interceptors', () => {
  describe('request', () => {
    it('should invoke a request interceptor when one is provided', async () => {
      const scope = nock(url)
        .matchHeader('hello', 'world')
        .get('/')
        .reply(200, {});
      const instance = new Gaxios();
      instance.interceptors.request.add({
        resolved: config => {
          config.headers.set('hello', 'world');
          return Promise.resolve(config);
        },
      });
      await instance.request({url});
      scope.done();
    });

    it('should not invoke a request interceptor after it is removed', async () => {
      const scope = nock(url).persist().get('/').reply(200, {});
      const spyFunc = sinon.fake(
        () =>
          Promise.resolve({
            url,
            validateStatus: () => {
              return true;
            },
          }) as unknown as Promise<GaxiosOptionsPrepared>
      );
      const instance = new Gaxios();
      const interceptor = {resolved: spyFunc};
      instance.interceptors.request.add(interceptor);
      await instance.request({url});
      instance.interceptors.request.delete(interceptor);
      await instance.request({url});
      scope.done();
      assert.strictEqual(spyFunc.callCount, 1);
    });

    it('should invoke multiple request interceptors in the order they were added', async () => {
      const scope = nock(url)
        .matchHeader('foo', 'bar')
        .matchHeader('bar', 'baz')
        .matchHeader('baz', 'buzz')
        .get('/')
        .reply(200, {});
      const instance = new Gaxios();
      instance.interceptors.request.add({
        resolved: config => {
          config.headers.set('foo', 'bar');
          return Promise.resolve(config);
        },
      });
      instance.interceptors.request.add({
        resolved: config => {
          assert.strictEqual(config.headers.get('foo'), 'bar');
          config.headers.set('bar', 'baz');
          return Promise.resolve(config);
        },
      });
      instance.interceptors.request.add({
        resolved: config => {
          assert.strictEqual(config.headers.get('foo'), 'bar');
          assert.strictEqual(config.headers.get('bar'), 'baz');
          config.headers.set('baz', 'buzz');
          return Promise.resolve(config);
        },
      });
      await instance.request({url, headers: {}});
      scope.done();
    });

    it('should not invoke a any request interceptors after they are removed', async () => {
      const scope = nock(url).persist().get('/').reply(200, {});
      const spyFunc = sinon.fake(
        () =>
          Promise.resolve({
            url,
            validateStatus: () => {
              return true;
            },
          }) as unknown as Promise<GaxiosOptionsPrepared>
      );
      const instance = new Gaxios();
      instance.interceptors.request.add({
        resolved: spyFunc,
      });
      instance.interceptors.request.add({
        resolved: spyFunc,
      });
      instance.interceptors.request.add({
        resolved: spyFunc,
      });
      await instance.request({url});
      instance.interceptors.request.clear();
      await instance.request({url});
      scope.done();
      assert.strictEqual(spyFunc.callCount, 3);
    });

    it('should invoke the rejected function when a previous request interceptor rejects', async () => {
      const instance = new Gaxios();
      instance.interceptors.request.add({
        resolved: () => {
          throw new Error('Something went wrong');
        },
      });
      instance.interceptors.request.add({
        resolved: config => {
          config.headers.set('hello', 'world');
          return Promise.resolve(config);
        },
        rejected: err => {
          assert.strictEqual(err.message, 'Something went wrong');
        },
      });
      // Because the options wind up being invalid the call will reject with a URL problem.
      assert.rejects(instance.request({url}));
    });
  });

  describe('response', () => {
    it('should invoke a response interceptor when one is provided', async () => {
      const scope = nock(url).get('/').reply(200, {});
      const instance = new Gaxios();
      instance.interceptors.response.add({
        resolved(response) {
          response.headers.set('hello', 'world');
          return Promise.resolve(response);
        },
      });
      const resp = await instance.request({url});
      scope.done();
      assert.strictEqual(resp.headers.get('hello'), 'world');
    });

    it('should not invoke a response interceptor after it is removed', async () => {
      const scope = nock(url).persist().get('/').reply(200, {});
      const spyFunc = sinon.fake(
        () =>
          Promise.resolve({
            url,
            validateStatus: () => {
              return true;
            },
          }) as unknown as Promise<GaxiosResponse>
      );
      const instance = new Gaxios();
      const interceptor = {resolved: spyFunc};
      instance.interceptors.response.add(interceptor);
      await instance.request({url});
      instance.interceptors.response.delete(interceptor);
      await instance.request({url});
      scope.done();
      assert.strictEqual(spyFunc.callCount, 1);
    });

    it('should invoke multiple response interceptors in the order they were added', async () => {
      const scope = nock(url).get('/').reply(200, {});
      const instance = new Gaxios();
      instance.interceptors.response.add({
        resolved: response => {
          response.headers.set('foo', 'bar');
          return Promise.resolve(response);
        },
      });
      instance.interceptors.response.add({
        resolved: response => {
          assert.strictEqual(response.headers.get('foo'), 'bar');
          response.headers.set('bar', 'baz');
          return Promise.resolve(response);
        },
      });
      instance.interceptors.response.add({
        resolved: response => {
          assert.strictEqual(response.headers.get('foo'), 'bar');
          assert.strictEqual(response.headers.get('bar'), 'baz');
          response.headers.set('baz', 'buzz');
          return Promise.resolve(response);
        },
      });
      const resp = await instance.request({url, headers: {}});
      scope.done();
      assert.strictEqual(resp.headers.get('foo'), 'bar');
      assert.strictEqual(resp.headers.get('bar'), 'baz');
      assert.strictEqual(resp.headers.get('baz'), 'buzz');
    });

    it('should not invoke a any response interceptors after they are removed', async () => {
      const scope = nock(url).persist().get('/').reply(200, {});
      const spyFunc = sinon.fake(
        () =>
          Promise.resolve({
            url,
            validateStatus: () => {
              return true;
            },
          }) as unknown as Promise<GaxiosResponse>
      );
      const instance = new Gaxios();
      instance.interceptors.response.add({
        resolved: spyFunc,
      });
      instance.interceptors.response.add({
        resolved: spyFunc,
      });
      instance.interceptors.response.add({
        resolved: spyFunc,
      });
      await instance.request({url});
      instance.interceptors.response.clear();
      await instance.request({url});
      scope.done();
      assert.strictEqual(spyFunc.callCount, 3);
    });

    it('should invoke the rejected function when a request has an error', async () => {
      const scope = nock(url).get('/').reply(404, {});
      const instance = new Gaxios();
      instance.interceptors.response.add({
        rejected: err => {
          assert.strictEqual(err.status, 404);
        },
      });

      await instance.request({url});
      scope.done();
    });
  });
});<|MERGE_RESOLUTION|>--- conflicted
+++ resolved
@@ -299,27 +299,6 @@
     scope.done();
   });
 
-<<<<<<< HEAD
-=======
-  it('should allow overriding the param serializer', async () => {
-    const qs = '?oh=HAI';
-    const params = {james: 'kirk'};
-    const opts: GaxiosOptions = {
-      url,
-      params,
-      paramsSerializer: ps => {
-        assert.strictEqual(JSON.stringify(params), JSON.stringify(ps));
-        return '?oh=HAI';
-      },
-    };
-    const scope = nock(url).get(`/${qs}`).reply(200, {});
-    const res = await request(opts);
-    assert.strictEqual(res.status, 200);
-    assert.strictEqual(res.config.url.toString(), new URL(url + qs).toString());
-    scope.done();
-  });
-
->>>>>>> e6c2371c
   it('should return json by default', async () => {
     const body = {hello: '🌎'};
     const scope = nock(url).get('/').reply(200, body);
