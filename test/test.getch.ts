--- conflicted
+++ resolved
@@ -725,11 +725,6 @@
 
       setTimeout(() => ac.abort(message), 10);
 
-<<<<<<< HEAD
-      // await gaxios.request({url, timeout, signal});
-
-=======
->>>>>>> 56a13370
       await assert.rejects(
         () => gaxios.request({url, timeout, signal}),
         // `node-fetch` always rejects with the generic 'abort' error:
