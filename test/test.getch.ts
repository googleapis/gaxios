--- conflicted
+++ resolved
@@ -111,11 +111,6 @@
       status: 500,
       statusText: '',
       headers: {},
-<<<<<<< HEAD
-=======
-      // workaround for `node-fetch`'s `.data` deprecation...
-      bodyUsed: true,
->>>>>>> 93bf4a81
     } as GaxiosResponse;
 
     const error = new GaxiosError('translation test', {}, response);
@@ -300,24 +295,6 @@
     scope.done();
   });
 
-  it('should allow overriding the param serializer', async () => {
-    const qs = '?oh=HAI';
-    const params = {james: 'kirk'};
-    const opts: GaxiosOptions = {
-      url,
-      params,
-      paramsSerializer: ps => {
-        assert.strictEqual(JSON.stringify(params), JSON.stringify(ps));
-        return '?oh=HAI';
-      },
-    };
-    const scope = nock(url).get(`/${qs}`).reply(200, {});
-    const res = await request(opts);
-    assert.strictEqual(res.status, 200);
-    assert.strictEqual(res.config.url, new URL(url + qs).toString());
-    scope.done();
-  });
-
   it('should return json by default', async () => {
     const body = {hello: '🌎'};
     const scope = nock(url).get('/').reply(200, body);
@@ -811,14 +788,7 @@
     const res = await request({url});
     scope.done();
     assert.ok(res.data);
-<<<<<<< HEAD
     assert.strictEqual(res.statusText, 'OK');
-=======
-    // node-fetch and native fetch specs differ...
-    // https://github.com/node-fetch/node-fetch/issues/1066
-    assert.strictEqual(typeof res.statusText, 'string');
-    // assert.strictEqual(res.statusText, 'OK');
->>>>>>> 93bf4a81
   });
 
   it('should return JSON when response Content-Type=application/json', async () => {
@@ -1048,17 +1018,10 @@
       const expectedResponseHeaders = new Headers({
         ...responseHeaders, // non-redactables should be present
       });
-<<<<<<< HEAD
 
       expectedResponseHeaders.set('authentication', REDACT);
       expectedResponseHeaders.set('authorization', REDACT);
 
-=======
-
-      expectedResponseHeaders.set('authentication', REDACT);
-      expectedResponseHeaders.set('authorization', REDACT);
-
->>>>>>> 93bf4a81
       expectedResponseHeaders.forEach((value, key) => {
         assert.equal(e.response?.headers.get(key), value);
       });
